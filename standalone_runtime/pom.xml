--- conflicted
+++ resolved
@@ -5,11 +5,7 @@
     <parent>
         <artifactId>evosuite</artifactId>
         <groupId>org.evosuite</groupId>
-<<<<<<< HEAD
-        <version>1.0.2</version>
-=======
         <version>1.0.3-SNAPSHOT</version>
->>>>>>> 28f9e9d6
     </parent>
     <modelVersion>4.0.0</modelVersion>
 
