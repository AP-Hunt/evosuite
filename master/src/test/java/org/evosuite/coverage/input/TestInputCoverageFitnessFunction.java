/**
 * Copyright (C) 2010-2015 Gordon Fraser, Andrea Arcuri and EvoSuite
 * contributors
 *
 * This file is part of EvoSuite.
 *
 * EvoSuite is free software: you can redistribute it and/or modify it
 * under the terms of the GNU Lesser Public License as published by the
 * Free Software Foundation, either version 3.0 of the License, or (at your
 * option) any later version.
 *
 * EvoSuite is distributed in the hope that it will be useful, but
 * WITHOUT ANY WARRANTY; without even the implied warranty of
 * MERCHANTABILITY or FITNESS FOR A PARTICULAR PURPOSE. See the GNU
 * Lesser Public License for more details.
 *
 * You should have received a copy of the GNU Lesser Public License along
 * with EvoSuite. If not, see <http://www.gnu.org/licenses/>.
 */
package org.evosuite.coverage.input;

import com.examples.with.different.packagename.coverage.MethodWithSeveralInputArguments;
import org.evosuite.EvoSuite;
import org.evosuite.Properties;
import org.evosuite.Properties.Criterion;
import org.evosuite.SystemTest;
import org.evosuite.ga.metaheuristics.GeneticAlgorithm;
import org.evosuite.strategy.TestGenerationStrategy;
import org.evosuite.testsuite.TestSuiteChromosome;
import org.junit.After;
import org.junit.Assert;
import org.junit.Before;
import org.junit.Test;

import java.util.List;

/**
 * @author Jose Miguel Rojas
 *
 */
public class TestInputCoverageFitnessFunction extends SystemTest {

    private static final Criterion[] defaultCriterion = Properties.CRITERION;
    
    private static boolean defaultArchive = Properties.TEST_ARCHIVE;

	@After
	public void resetProperties() {
		Properties.CRITERION = defaultCriterion;
		Properties.TEST_ARCHIVE = defaultArchive;
	}

	@Before
	public void beforeTest() {
<<<<<<< HEAD
		Properties.SEARCH_BUDGET = 10; // low budget, some goals will not be covered
=======
		Properties.SEARCH_BUDGET = 10;
>>>>>>> 57cb0a33
		Properties.CRITERION[0] = Criterion.INPUT;
	}

	@Test
<<<<<<< HEAD
	public void testInputCoverageWithoutMinimization() {
		Properties.SEARCH_BUDGET = 10; // low budget, some goals will not be covered
		Properties.MINIMIZE = false; // MINIMIZE = true; makes this test fail miserably
		Properties.ASSERTIONS = false; // ASSERTIONS = true; kills goal comments
		Properties.JUNIT_TESTS = true;
		Properties.ID_NAMING = false; // ID_NAMING = true; messes up with the string builder
		testInputCoverage();
	}

=======
>>>>>>> 57cb0a33
	public void testInputCoverage() {
		EvoSuite evosuite = new EvoSuite();
		
		String targetClass = MethodWithSeveralInputArguments.class.getCanonicalName();
		Properties.TARGET_CLASS = targetClass;

		String[] command = new String[] { "-generateSuite", "-class", targetClass };
		Object result = evosuite.parseCommandLine(command);
		GeneticAlgorithm<?> ga = getGAFromResult(result);
		TestSuiteChromosome best = (TestSuiteChromosome) ga.getBestIndividual();

		List<?> goals = TestGenerationStrategy.getFitnessFactories().get(0).getCoverageGoals();
		Assert.assertEquals(13, goals.size());
		//Assert.assertEquals("Non-optimal fitness: ", 0.0, best.getFitness(), 0.001);
		//Assert.assertEquals("Non-optimal coverage: ", 1d, best.getCoverage(), 0.001);
	}

}<|MERGE_RESOLUTION|>--- conflicted
+++ resolved
@@ -52,27 +52,11 @@
 
 	@Before
 	public void beforeTest() {
-<<<<<<< HEAD
-		Properties.SEARCH_BUDGET = 10; // low budget, some goals will not be covered
-=======
 		Properties.SEARCH_BUDGET = 10;
->>>>>>> 57cb0a33
 		Properties.CRITERION[0] = Criterion.INPUT;
 	}
 
 	@Test
-<<<<<<< HEAD
-	public void testInputCoverageWithoutMinimization() {
-		Properties.SEARCH_BUDGET = 10; // low budget, some goals will not be covered
-		Properties.MINIMIZE = false; // MINIMIZE = true; makes this test fail miserably
-		Properties.ASSERTIONS = false; // ASSERTIONS = true; kills goal comments
-		Properties.JUNIT_TESTS = true;
-		Properties.ID_NAMING = false; // ID_NAMING = true; messes up with the string builder
-		testInputCoverage();
-	}
-
-=======
->>>>>>> 57cb0a33
 	public void testInputCoverage() {
 		EvoSuite evosuite = new EvoSuite();
 		
