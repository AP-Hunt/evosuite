--- conflicted
+++ resolved
@@ -89,11 +89,7 @@
 
 		List<?> goals = TestGenerationStrategy.getFitnessFactories().get(0).getCoverageGoals();
 		Assert.assertEquals(12, goals.size());
-<<<<<<< HEAD
-		//Assert.assertEquals("Non-optimal coverage: ", 1d, best.getCoverage(), 0.001);
-=======
 		Assert.assertEquals("Non-optimal coverage: ", 1d, best.getCoverage(), 0.001);
->>>>>>> 63f97b25
 	}
 
 	@Test
