/**
 * Copyright (C) 2010-2015 Gordon Fraser, Andrea Arcuri and EvoSuite
 * contributors
 *
 * This file is part of EvoSuite.
 *
 * EvoSuite is free software: you can redistribute it and/or modify it
 * under the terms of the GNU Lesser Public License as published by the
 * Free Software Foundation, either version 3.0 of the License, or (at your
 * option) any later version.
 *
 * EvoSuite is distributed in the hope that it will be useful, but
 * WITHOUT ANY WARRANTY; without even the implied warranty of
 * MERCHANTABILITY or FITNESS FOR A PARTICULAR PURPOSE. See the GNU
 * Lesser Public License for more details.
 *
 * You should have received a copy of the GNU Lesser Public License along
 * with EvoSuite. If not, see <http://www.gnu.org/licenses/>.
 */
/**
 *
 */
package org.evosuite.junit.writer;

import org.apache.commons.lang.WordUtils;
import org.apache.commons.lang3.StringUtils;
import org.evosuite.Properties;
import org.evosuite.Properties.AssertionStrategy;
import org.evosuite.Properties.Criterion;
import org.evosuite.Properties.OutputGranularity;
import org.evosuite.coverage.branch.BranchCoverageTestFitness;
import org.evosuite.coverage.dataflow.DefUseCoverageTestFitness;
import org.evosuite.coverage.exception.ExceptionCoverageTestFitness;
import org.evosuite.coverage.input.InputCoverageTestFitness;
import org.evosuite.coverage.method.MethodCoverageTestFitness;
import org.evosuite.coverage.output.OutputCoverageTestFitness;
import org.evosuite.idNaming.TestNameGenerator;
import org.evosuite.junit.UnitTestAdapter;
import org.evosuite.result.TestGenerationResultBuilder;
import org.evosuite.runtime.EvoAssertions;
import org.evosuite.runtime.EvoRunner;
import org.evosuite.runtime.EvoRunnerParameters;
import org.evosuite.runtime.LoopCounter;
import org.evosuite.runtime.testdata.EnvironmentDataList;
import org.evosuite.testcase.*;
import org.evosuite.testcase.execution.CodeUnderTestException;
import org.evosuite.testcase.execution.ExecutionResult;
import org.evosuite.testcase.execution.TestCaseExecutor;
import org.evosuite.testcase.statements.FunctionalMockStatement;
import org.evosuite.testcase.statements.Statement;
import org.evosuite.utils.ArrayUtil;
import org.evosuite.utils.Utils;
import org.junit.runner.RunWith;
import org.mockito.Mockito;
import org.objectweb.asm.Opcodes;
import org.slf4j.Logger;
import org.slf4j.LoggerFactory;

import javax.swing.*;

import java.io.File;
import java.io.PrintStream;
import java.util.*;

import static org.evosuite.junit.writer.TestSuiteWriterUtils.*;

/**
 * Class used to generate the source code of the JUnit test cases.
 * <p/>
 * <p/>
 * NOTE: a test case should only access to the following packages
 * <ul>
 * <li> Java API
 * <li> Junit
 * <li> org.evosuite.runtime.*
 *
 * @author Gordon Fraser
 */
public class TestSuiteWriter implements Opcodes {

    /**
     * Constant <code>logger</code>
     */
    protected final static Logger logger = LoggerFactory.getLogger(TestSuiteWriter.class);

    protected TestCaseExecutor executor = TestCaseExecutor.getInstance();

    protected List<TestCase> testCases = new ArrayList<TestCase>();

    protected Map<Integer, String> testComment = new HashMap<Integer, String>();

    private final UnitTestAdapter adapter = TestSuiteWriterUtils.getAdapter();

    private TestCodeVisitor visitor = Properties.ASSERTION_STRATEGY == AssertionStrategy.STRUCTURED ? visitor = new StructuredTestCodeVisitor()
            : new TestCodeVisitor();

    private final Map<String, Integer> testMethodNumber = new HashMap<String, Integer>();

    private final static String NEWLINE = System.getProperty("line.separator");

    /**
     * Add test to suite. If the test is a prefix of an existing test, just keep
     * existing test. If an existing test is a prefix of the test, replace the
     * existing test.
     *
     * @param test a {@link org.evosuite.testcase.TestCase} object.
     * @return Index of the test case
     */
    public int insertTest(TestCase test) {
        if (Properties.CALL_PROBABILITY <= 0) {
            for (int i = 0; i < testCases.size(); i++) {
                if (test.isPrefix(testCases.get(i))) {
                    // It's shorter than an existing one
                    // test_cases.set(i, test);
                    logger.info("This is a prefix of an existing test");
                    testCases.get(i).addAssertions(test);
                    return i;
                } else {
                    // Already have that one...
                    if (testCases.get(i).isPrefix(test)) {
                        test.addAssertions(testCases.get(i));
                        testCases.set(i, test);
                        logger.info("We have a prefix of this one");
                        return i;
                    }
                }
            }
        }
        logger.info("Adding new test case:");
        if (logger.isDebugEnabled()) {
            logger.debug(test.toCode());
        }
        testCases.add(test);
        return testCases.size() - 1;
    }

    /**
     * <p>
     * insertTest
     * </p>
     *
     * @param test    a {@link org.evosuite.testcase.TestCase} object.
     * @param comment a {@link java.lang.String} object.
     * @return a int.
     */
    public int insertTest(TestCase test, String comment) {
        int id = insertTest(test);
        if (testComment.containsKey(id)) {
            if (!testComment.get(id).contains(comment))
                testComment.put(id, testComment.get(id) + NEWLINE + METHOD_SPACE + "//"
                        + comment);
        } else
            testComment.put(id, comment);
        return id;
    }

    /**
     * <p>
     * insertTests
     * </p>
     *
     * @param tests a {@link java.util.List} object.
     */
    public void insertTests(List<TestCase> tests) {
        for (TestCase test : tests)
            insertTest(test);
    }

    /**
     * <p>
     * insertTests
     * </p>
     *
     * @param tests a {@link java.util.List} object.
     */
    public void insertAllTests(List<TestCase> tests) {
        testCases.addAll(tests);
    }

    /**
     * Get all test cases
     *
     * @return a {@link java.util.List} object.
     */
    public List<TestCase> getTestCases() {
        return testCases;
    }


    /**
     * Create JUnit test suite for class
     *
     * @param name      Name of the class
     * @param directory Output directory
     * @param optimizeIDNaming Optimize identifier names or not
     */
    public List<File> writeTestSuite(String name, String directory, boolean optimizeIDNaming) throws IllegalArgumentException {
        // Argument optimizeIDNaming needed to ensure optimized names are only generated
        // in the last call to this method

        if (name == null || name.isEmpty()) {
            throw new IllegalArgumentException("Empty test class name");
        }
        if (!name.endsWith("Test")) {
            /*
             * This is VERY important, as otherwise tests can get ignored by "mvn test"
             */
            throw new IllegalArgumentException("Test classes should have name ending with 'Test'. Invalid input name: " + name);
        }

        List<File> generated = new ArrayList<File>();
        String dir = TestSuiteWriterUtils.makeDirectory(directory);
        String content = "";

        // Execute all tests
        executor.newObservers();
        List<ExecutionResult> results = new ArrayList<>();
        for (int i = 0; i < testCases.size(); i++) {
            LoopCounter.getInstance().setActive(true); //be sure it is active here, as JUnit checks might have left it to false
            ExecutionResult result = runTest(testCases.get(i));
            results.add(result);
        }
        
        if (Properties.ID_NAMING && optimizeIDNaming) {
            TestNameGenerator.getInstance().execute(testCases,results);
        }

        if (Properties.OUTPUT_GRANULARITY == OutputGranularity.MERGED) {
            File file = new File(dir + "/" + name + ".java");
            content = getUnitTestsAllInSameFile(name, results);
            Utils.writeFile(content, file);
            generated.add(file);
        } else {
            for (int i = 0; i < testCases.size(); i++) {
                String testSuiteName = name.substring(0, name.length() - "Test".length()) + "_" + i + "_Test";
                File file = new File(dir + "/" + testSuiteName + ".java");
                String testCode = getOneUnitTestInAFile(name, i, results);
                Utils.writeFile(testCode, file);
                content += testCode;
                generated.add(file);
            }
        }

        if (Properties.TEST_SCAFFOLDING) {
            String scaffoldingName = Scaffolding.getFileName(name);
            File file = new File(dir + "/" + scaffoldingName + ".java");
            String scaffoldingContent = Scaffolding.getScaffoldingFileContent(name, results,
                    TestSuiteWriterUtils.hasAnySecurityException(results));
            Utils.writeFile(scaffoldingContent, file);
            generated.add(file);
            content += scaffoldingContent;
        }

        TestGenerationResultBuilder.getInstance().setTestSuiteCode(content);
        return generated;
    }

    /**
     * Create JUnit file for given class name
     *
     * @param name Name of the class file
     * @return String representation of JUnit test file
     */
    private String getUnitTestsAllInSameFile(String name, List<ExecutionResult> results) {

		/*
         * if there was any security exception, then we need to scaffold the
		 * test cases with a sandbox
		 */
        boolean wasSecurityException = TestSuiteWriterUtils.hasAnySecurityException(results);

        StringBuilder builder = new StringBuilder();

        builder.append(getHeader(name, results));

        if (!Properties.TEST_SCAFFOLDING) {
            builder.append(new Scaffolding().getBeforeAndAfterMethods(name, wasSecurityException, results));
        }

        for (int i = 0; i < testCases.size(); i++) {
            builder.append(testToString(i, i, results.get(i)));
        }
        builder.append(getFooter());

        return builder.toString();
    }

    /**
     * Create JUnit file for given class name
     *
     * @param name   Name of the class file
     * @param testId a int.
     * @return String representation of JUnit test file
     */
    private String getOneUnitTestInAFile(String name, int testId, List<ExecutionResult> results) {

        boolean wasSecurityException = results.get(testId).hasSecurityException();

        StringBuilder builder = new StringBuilder();

        builder.append(getHeader(name + "_" + testId, results));

        if (!Properties.TEST_SCAFFOLDING) {
            builder.append(new Scaffolding().getBeforeAndAfterMethods(name, wasSecurityException, results));
        }

        builder.append(testToString(testId, testId, results.get(testId)));
        builder.append(getFooter());

        return builder.toString();
    }

    /**
     * <p>
     * runTest
     * </p>
     *
     * @param test a {@link org.evosuite.testcase.TestCase} object.
     * @return a {@link org.evosuite.testcase.execution.ExecutionResult} object.
     */
    protected ExecutionResult runTest(TestCase test) {

        ExecutionResult result = new ExecutionResult(test, null);

        try {
            logger.debug("Executing test");
            result = executor.execute(test);
        } catch (Exception e) {
            throw new Error(e);
        }

        return result;
    }


    // -----------------------------------------------------------
    // --------------   code generation methods ------------------
    // -----------------------------------------------------------


    /**
     * Determine packages that need to be imported in the JUnit file
     *
     * @param results a {@link java.util.List} object.
     * @return a {@link java.lang.String} object.
     */
    protected String getImports(List<ExecutionResult> results) {
        StringBuilder builder = new StringBuilder();
        Set<Class<?>> imports = new HashSet<Class<?>>();
        Set<Class<?>> accessedClasses = new HashSet<Class<?>>();
        boolean wasSecurityException = TestSuiteWriterUtils.hasAnySecurityException(results);
        boolean hasException = false;

        for (ExecutionResult result : results) {
        	visitor.clearExceptions();
        	visitor.setExceptions(result.exposeExceptionMapping());
            result.test.accept(visitor);
            imports.addAll(visitor.getImports());
            accessedClasses.addAll(result.test.getAccessedClasses());
            if(!hasException)
            	hasException = !result.noThrownExceptions();
        }
        visitor.clearExceptions();

        if(doesUseMocks(results)){
            String mockito = Mockito.class.getCanonicalName();
            builder.append("import static "+mockito+".*;"+NEWLINE);
        }

        if(hasException) {
        	builder.append("import static "+ EvoAssertions.class.getCanonicalName()+".*;"+NEWLINE);
        }

        if (Properties.RESET_STANDARD_STREAMS) {
            imports.add(PrintStream.class);
            imports.add(DebugGraphics.class);
        }

        if (TestSuiteWriterUtils.needToUseAgent()) {
            imports.add(EvoRunner.class);
            imports.add(EvoRunnerParameters.class);
            imports.add(RunWith.class);
        }

        Set<String> importNames = new HashSet<String>();
        for (Class<?> imp : imports) {
            while (imp.isArray())
                imp = imp.getComponentType();
            if (imp.isPrimitive())
                continue;
            if (imp.getName().startsWith("java.lang")) {
                String name = imp.getName().replace("java.lang.", "");
                if (!name.contains("."))
                    continue;
            }
            if (!imp.getName().contains("."))
                continue;
            // TODO: Check for anonymous type?
            if (imp.getName().contains("$"))
                importNames.add(imp.getName().replace("$", "."));
            else
                importNames.add(imp.getName());
        }

        for (Class<?> klass : EnvironmentDataList.getListOfClasses()) {
            //TODO: not paramount, but best if could check if actually used in the test suite
        	if(accessedClasses.contains(klass))
        		importNames.add(klass.getCanonicalName());
        }

        if (wasSecurityException) {
            //Add import info for EvoSuite classes used in the generated test suite
            importNames.add(java.util.concurrent.ExecutorService.class.getCanonicalName());
            importNames.add(java.util.concurrent.Executors.class.getCanonicalName());
            importNames.add(java.util.concurrent.Future.class.getCanonicalName());
            importNames.add(java.util.concurrent.TimeUnit.class.getCanonicalName());
        }

        if (!Properties.TEST_SCAFFOLDING) {
            importNames.addAll(Scaffolding.getScaffoldingImports(wasSecurityException, results));
        }

        List<String> importsSorted = new ArrayList<String>(importNames);

        Collections.sort(importsSorted);
        for (String imp : importsSorted) {
            builder.append("import ");
            builder.append(imp);
            builder.append(";");
            builder.append(NEWLINE);
        }

        builder.append(NEWLINE);

        return builder.toString();
    }

    private boolean doesUseMocks(List<ExecutionResult> results) {
        for(ExecutionResult er : results){
            for(Statement st : er.test){
                if(st instanceof FunctionalMockStatement){
                    return true;
                }
            }
        }
        return false;
    }


    /**
     * JUnit file header
     *
     * @param name    a {@link java.lang.String} object.
     * @param results a {@link java.util.List} object.
     * @return a {@link java.lang.String} object.
     */
    protected String getHeader(String name, List<ExecutionResult> results) {
        StringBuilder builder = new StringBuilder();
        builder.append("/*");
        builder.append(NEWLINE);
        builder.append(" * This file was automatically generated by EvoSuite");
        builder.append(NEWLINE);
        builder.append(" * " + new Date());
        builder.append(NEWLINE);
        builder.append(" */");
        builder.append(NEWLINE);
        builder.append(NEWLINE);

        if (!Properties.CLASS_PREFIX.equals("")) {
            builder.append("package ");
            builder.append(Properties.CLASS_PREFIX);
            builder.append(";");
            builder.append(NEWLINE);
        }
        builder.append(NEWLINE);

        builder.append(adapter.getImports());
        builder.append(getImports(results));

        if (TestSuiteWriterUtils.needToUseAgent()) {
            builder.append(getRunner());
        }

        builder.append(adapter.getClassDefinition(name));

        if (Properties.TEST_SCAFFOLDING) {
            builder.append(" extends " + Scaffolding.getFileName(name));
        }

        builder.append(" {");
        builder.append(NEWLINE);
        return builder.toString();
    }

    private Object getRunner() {

        String s = "@RunWith(EvoRunner.class) @EvoRunnerParameters(";
        List<String> list = new ArrayList<>();

        if (Properties.REPLACE_CALLS) {
            list.add("mockJVMNonDeterminism = true");
        }

        if (Properties.VIRTUAL_FS) {
            list.add("useVFS = true");
        }

        if (Properties.VIRTUAL_NET) {
            list.add("useVNET = true");
        }

        if (Properties.RESET_STATIC_FIELDS) {
            list.add("resetStaticState = true");
        }

        if (Properties.USE_SEPARATE_CLASSLOADER) {
            list.add("separateClassLoader = true");
        }

        if(Properties.JEE){
            list.add("useJEE = true");
        }

        if (!list.isEmpty()) {
            s += list.get(0);

            for (int i = 1; i < list.size(); i++) {
                s += ", " + list.get(i);
            }
        }

        s += ") " + NEWLINE;

        return s;
    }

    /**
     * JUnit file footer
     *
     * @return a {@link java.lang.String} object.
     */
    protected String getFooter() {
        return "}" + NEWLINE;
    }


    /**
     * Convert one test case to a Java method
     *
     * @param id     Index of the test case
     * @param result a {@link org.evosuite.testcase.execution.ExecutionResult} object.
     * @return String representation of test case
     */
    protected String testToString(int number, int id, ExecutionResult result) {

        boolean wasSecurityException = result.hasSecurityException();

        StringBuilder builder = new StringBuilder();
        builder.append(NEWLINE);
        if (Properties.TEST_COMMENTS || testComment.containsKey(id)) {
            builder.append(METHOD_SPACE);
            builder.append("//");
            builder.append(getInformation(id));
            builder.append(NEWLINE);
        }

        // Get the test method name generated in TestNameGenerator
        String methodName = TestNameGenerator.getInstance().getNameGeneratedFor(testCases.get(id));

        if (Properties.ASSERTION_STRATEGY == AssertionStrategy.STRUCTURED) {
            StructuredTestCase structuredTest = (StructuredTestCase) testCases.get(id);
            String targetMethod = structuredTest.getTargetMethods().iterator().next();
            targetMethod = targetMethod.replace("<init>", "Constructor");
            if (targetMethod.indexOf('(') != -1)
                targetMethod = targetMethod.substring(0, targetMethod.indexOf('('));
            targetMethod = StringUtils.capitalize(targetMethod);
            int num = 0;
            if (testMethodNumber.containsKey(targetMethod)) {
                num = testMethodNumber.get(targetMethod);
                testMethodNumber.put(targetMethod, num + 1);
            } else {
                testMethodNumber.put(targetMethod, 1);
            }
            if (methodName == null) {
                // if TestNameGenerator did not generate a name, fall back to original naming
                methodName = "test" + targetMethod + num;
            }
            builder.append(adapter.getMethodDefinition(methodName));
        } else {
            if (methodName == null) {
                // if TestNameGenerator did not generate a name, fall back to original naming
                methodName = TestSuiteWriterUtils.getNameOfTest(testCases, number);
            }
            builder.append(adapter.getMethodDefinition(methodName));
        }

		/*
		 * A test case might throw a lot of different kinds of exceptions. 
		 * These might come from SUT, and might also come from the framework itself (eg, see ExecutorService.submit).
		 * Regardless of whether they are declared or not, an exception that propagates to the JUnit framework will
		 * result in a failure for the test case. However, there might be some checked exceptions, and for those 
		 * we need to declare them in the signature with "throws". So, the easiest (but still correct) option
		 * is to just declare once to throw any generic Exception, and be done with it once and for all
		 */
        builder.append(" throws Throwable ");
        builder.append(" {");
        builder.append(NEWLINE);

        // ---------   start with the body -------------------------
        String CODE_SPACE = INNER_BLOCK_SPACE;

        // No code after an exception should be printed as it would break compilability
        TestCase test = testCases.get(id);
        Integer pos = result.getFirstPositionOfThrownException();
        if (pos != null) {
            if (result.getExceptionThrownAtPosition(pos) instanceof CodeUnderTestException) {
                test.chop(pos);
            } else {
                test.chop(pos + 1);
            }
        }

        if (wasSecurityException) {
            builder.append(BLOCK_SPACE);
            builder.append("Future<?> future = " + Scaffolding.EXECUTOR_SERVICE
                    + ".submit(new Runnable(){ ");
            builder.append(NEWLINE);
            builder.append(INNER_BLOCK_SPACE);
            builder.append(INNER_BLOCK_SPACE);
            builder.append("@Override public void run() { ");
            builder.append(NEWLINE);
            Set<Class<?>> exceptions = test.getDeclaredExceptions();
            if (!exceptions.isEmpty()) {
                builder.append(INNER_INNER_BLOCK_SPACE);
                builder.append("try {");
                builder.append(NEWLINE);
            }
            CODE_SPACE = INNER_INNER_INNER_BLOCK_SPACE;
        }

        for (String line : adapter.getTestString(id, test,
                result.exposeExceptionMapping(), visitor).split("\\r?\\n")) {
            builder.append(CODE_SPACE);
            builder.append(line);
            builder.append(NEWLINE);
        }

        if (wasSecurityException) {
            Set<Class<?>> exceptions = test.getDeclaredExceptions();
            if (!exceptions.isEmpty()) {
                builder.append(INNER_INNER_BLOCK_SPACE);
                builder.append("} catch(Throwable t) {");
                builder.append(NEWLINE);
                builder.append(INNER_INNER_INNER_BLOCK_SPACE);
                builder.append("  // Need to catch declared exceptions");
                builder.append(NEWLINE);
                builder.append(INNER_INNER_BLOCK_SPACE);
                builder.append("}");
                builder.append(NEWLINE);
            }

            builder.append(INNER_BLOCK_SPACE);
            builder.append("} "); //closing run(){
            builder.append(NEWLINE);
            builder.append(BLOCK_SPACE);
            builder.append("});"); //closing submit
            builder.append(NEWLINE);

            long time = Properties.TIMEOUT + 1000; // we add one second just to be sure, that to avoid issues with test cases taking exactly TIMEOUT ms
            builder.append(BLOCK_SPACE);
            builder.append("future.get(" + time + ", TimeUnit.MILLISECONDS);");
            builder.append(NEWLINE);
        }

        // ---------   end of the body ----------------------------

        builder.append(METHOD_SPACE);
        builder.append("}");
        builder.append(NEWLINE);

        String testCode = builder.toString();
        if (Properties.ID_NAMING) {
            List<String> namesWithExceptions = new ArrayList<String>();

<<<<<<< HEAD
            String newMethodName = TestNameGenerator.getInstance().checkExeptionInTest(testCode, methodName);
=======
            String newMethodName = methodName;//TestNameGenerator.getInstance().checkExeptionInTest(testCode, methodName);
>>>>>>> 581ae643
            String[] tokens = newMethodName.split("_");

            newMethodName = tokens[0];
            for (int i = 1; i < tokens.length; i++) {
                if (i == tokens.length - 1) {
                    if (tokens[i].contains("Exception")) {
                        //newMethodName += "Throwing" + WordUtils.capitalize(tokens[i]);
                    	newMethodName += WordUtils.capitalize(tokens[i]);
                    } else {
                        newMethodName += WordUtils.capitalize(tokens[i]);
                    }
                } else {
                    newMethodName += WordUtils.capitalize(tokens[i]);
                }

            }
            builder.replace(builder.indexOf(methodName), builder.indexOf("()  throws Throwable  {"), newMethodName);
            testCode = builder.toString();
        }
        TestGenerationResultBuilder.getInstance().setTestCase(methodName, testCode, test,
                getInformation(id), result);
        return testCode;
    }

    /**
     * When writing out the JUnit test file, each test can have a text comment
     *
     * @param num Index of test case
     * @return Comment for test case
     */
    protected String getInformation(int num) {

        if (testComment.containsKey(num)) {
            String comment = testComment.get(num);
            if (!comment.endsWith("\n"))
                comment = comment + NEWLINE;
            return comment;
        }

        TestCase test = testCases.get(num);
        Set<TestFitnessFunction> coveredGoals = test.getCoveredGoals();

        StringBuilder builder = new StringBuilder();
        builder.append("Test case number: " + num);

        if (!coveredGoals.isEmpty()) {
            builder.append(NEWLINE);
            builder.append("  /*");
            builder.append(NEWLINE);
            builder.append("   * ");
            builder.append(coveredGoals.size() + " covered goal");
            if (coveredGoals.size() != 1)
                builder.append("s");
            builder.append(":");
            int nr = 1;
            for (TestFitnessFunction goal : coveredGoals) {
                builder.append(NEWLINE);
                builder.append("   * " + "Goal " + nr + ". " + getGoalPrefix(goal) + goal.toString());
                // TODO only for debugging purposes
                if (ArrayUtil.contains(Properties.CRITERION, Criterion.DEFUSE)
                        && (goal instanceof DefUseCoverageTestFitness)) {
                    DefUseCoverageTestFitness duGoal = (DefUseCoverageTestFitness) goal;
                    if (duGoal.getCoveringTrace() != null) {
                        String traceInformation = duGoal.getCoveringTrace().toDefUseTraceInformation(duGoal.getGoalVariable(),
                                duGoal.getCoveringObjectId());
                        traceInformation = traceInformation.replaceAll("\n", "");
                        builder.append(NEWLINE);
                        builder.append("     * DUTrace: " + traceInformation);
                    }
                }
                nr++;
            }

            builder.append(NEWLINE);
            builder.append("   */");
            builder.append(NEWLINE);
        }

        return builder.toString();
    }

    private String getGoalPrefix(TestFitnessFunction f) {
        StringBuilder builder = new StringBuilder();
        builder.append("[");
        if (f instanceof MethodCoverageTestFitness)
            builder.append(Criterion.METHOD.toString());
        else if (f instanceof BranchCoverageTestFitness)
            builder.append(Criterion.BRANCH.toString());
        else if (f instanceof InputCoverageTestFitness)
            builder.append(Criterion.INPUT.toString());
        else if (f instanceof OutputCoverageTestFitness)
            builder.append(Criterion.OUTPUT.toString());
        else if (f instanceof ExceptionCoverageTestFitness)
            builder.append(Criterion.EXCEPTION.toString());

        builder.append("] ");
        return builder.toString();
    }


}<|MERGE_RESOLUTION|>--- conflicted
+++ resolved
@@ -682,11 +682,7 @@
         if (Properties.ID_NAMING) {
             List<String> namesWithExceptions = new ArrayList<String>();
 
-<<<<<<< HEAD
-            String newMethodName = TestNameGenerator.getInstance().checkExeptionInTest(testCode, methodName);
-=======
             String newMethodName = methodName;//TestNameGenerator.getInstance().checkExeptionInTest(testCode, methodName);
->>>>>>> 581ae643
             String[] tokens = newMethodName.split("_");
 
             newMethodName = tokens[0];
