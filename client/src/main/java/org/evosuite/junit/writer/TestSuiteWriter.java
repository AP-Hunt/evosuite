--- conflicted
+++ resolved
@@ -768,7 +768,6 @@
         return builder.toString();
     }
 
-<<<<<<< HEAD
     private String getGoalPrefix(TestFitnessFunction f) {
         StringBuilder builder = new StringBuilder();
         builder.append("[");
@@ -787,8 +786,6 @@
         return builder.toString();
     }
 
-
-=======
     private void writeCoveredGoalsFile() {
         if (Properties.WRITE_COVERED_GOALS_FILE) {
             StringBuilder builder = new StringBuilder();
@@ -804,5 +801,6 @@
             Utils.writeFile(builder.toString(), file);
         }
     }
->>>>>>> 95ef8b12
+
+
 }