/**
 * Copyright (C) 2010-2018 Gordon Fraser, Andrea Arcuri and EvoSuite
 * contributors
 *
 * This file is part of EvoSuite.
 *
 * EvoSuite is free software: you can redistribute it and/or modify it
 * under the terms of the GNU Lesser General Public License as published
 * by the Free Software Foundation, either version 3.0 of the License, or
 * (at your option) any later version.
 *
 * EvoSuite is distributed in the hope that it will be useful, but
 * WITHOUT ANY WARRANTY; without even the implied warranty of
 * MERCHANTABILITY or FITNESS FOR A PARTICULAR PURPOSE. See the GNU
 * Lesser Public License for more details.
 *
 * You should have received a copy of the GNU Lesser General Public
 * License along with EvoSuite. If not, see <http://www.gnu.org/licenses/>.
 */
package org.evosuite;

import org.evosuite.classpath.ClassPathHandler;
import org.evosuite.lm.MutationType;
import org.evosuite.regression.RegressionMeasure;
import org.evosuite.runtime.LoopCounter;
import org.evosuite.runtime.Runtime;
import org.evosuite.runtime.RuntimeSettings;
import org.evosuite.runtime.sandbox.Sandbox;
import org.evosuite.utils.LoggingUtils;
import org.evosuite.utils.FileIOUtils;
import org.slf4j.Logger;
import org.slf4j.LoggerFactory;

import java.io.*;
import java.lang.annotation.ElementType;
import java.lang.annotation.Retention;
import java.lang.annotation.RetentionPolicy;
import java.lang.annotation.Target;
import java.lang.reflect.Array;
import java.lang.reflect.Field;
import java.net.URL;
import java.util.HashMap;
import java.util.HashSet;
import java.util.Map;
import java.util.Set;

/**
 * Central property repository. All global parameters of EvoSuite should be
 * declared as fields here, using the appropriate annotation. Access is possible
 * directly via the fields, or with getter/setter methods.
 *
 * @author Gordon Fraser
 */
public class Properties {

	private final static Logger logger = LoggerFactory.getLogger(Properties.class);

	/**
	 * Parameters are fields of the Properties class, annotated with this
	 * annotation. The key parameter is used to identify values in property
	 * files or on the command line, the group is used in the config file or
	 * input plugins to organize parameters, and the description is also
	 * displayed there.
	 */
	@Retention(RetentionPolicy.RUNTIME)
	@Target(ElementType.FIELD)
	public @interface Parameter {
		String key();

		String group() default "Experimental";

		String description();
	}

	@Retention(RetentionPolicy.RUNTIME)
	public @interface IntValue {
		int min() default Integer.MIN_VALUE;

		int max() default Integer.MAX_VALUE;
	}

	@Retention(RetentionPolicy.RUNTIME)
	public @interface LongValue {
		long min() default Long.MIN_VALUE;

		long max() default Long.MAX_VALUE;
	}

	@Retention(RetentionPolicy.RUNTIME)
	public @interface DoubleValue {
		double min() default -(Double.MAX_VALUE - 1); // FIXXME: Check

		double max() default Double.MAX_VALUE;
	}

	// ---------------------------------------------------------------
	// Test sequence creation
	@Parameter(key = "test_excludes", group = "Test Creation", description = "File containing methods that should not be used in testing")
	public static String TEST_EXCLUDES = "test.excludes";

	@Parameter(key = "test_includes", group = "Test Creation", description = "File containing methods that should be included in testing")
	public static String TEST_INCLUDES = "test.includes";

	@Parameter(key = "evosuite_use_uispec", group = "Test Creation", description = "If set to true EvoSuite test generation inits UISpec in order to avoid display of UI")
	public static boolean EVOSUITE_USE_UISPEC = false;

    @Deprecated
	@Parameter(key = "make_accessible", group = "TestCreation", description = "Change default package rights to public package rights")
	public static boolean MAKE_ACCESSIBLE = false;

	@Parameter(key = "string_replacement", group = "Test Creation", description = "Replace string.equals with levenshtein distance")
	public static boolean STRING_REPLACEMENT = true;

	@Parameter(key = "reset_static_fields", group = "Test Creation", description = "Call static constructors only after each static field was modified")
	public static boolean RESET_STATIC_FIELDS = true;

	@Parameter(key = "reset_static_final_fields", group = "Test Creation", description = "Remove the static modifier in target fields")
	public static boolean RESET_STATIC_FINAL_FIELDS = true;
	
	@Parameter(key = "reset_static_field_gets", group = "Test Creation", description = "Call static constructors also after each static field was read")
	public static boolean RESET_STATIC_FIELD_GETS = false;

	@Parameter(key = "reset_all_classes_during_test_generation", group = "Test Creation", description = "Test Generation does not apply the selective method of selection of class re-initalization")
	public static boolean RESET_ALL_CLASSES_DURING_TEST_GENERATION = false;

	@Parameter(key = "reset_all_classes_during_assertion_generation", group = "Test Creation", description = "Test Generation does not apply the selective method of selection of class re-initalization")
	public static boolean RESET_ALL_CLASSES_DURING_ASSERTION_GENERATION = true;


	@Parameter(key = "reset_standard_streams", group = "Test Creation", description = "Restore System.out, System.in and DebugGraphics.logStream after test execution")
	public static boolean RESET_STANDARD_STREAMS = false;

	/**
	 * TODO: this option is off by default because still experimental and not
	 * fully tested
	 */
	@Parameter(key = "test_carving", group = "Test Creation", description = "Enable test carving")
	public static boolean TEST_CARVING = false;

	@Parameter(key = "chop_carved_exceptions", group = "Test Creation", description = "If a carved test throws an exception, either chop it off, or drop it")
	public static boolean CHOP_CARVED_EXCEPTIONS = true;

	@Parameter(key = "null_probability", group = "Test Creation", description = "Probability to use null instead of constructing an object")
	@DoubleValue(min = 0.0, max = 1.0)
	public static double NULL_PROBABILITY = 0.1;

	@Parameter(key = "object_reuse_probability", group = "Test Creation", description = "Probability to reuse an existing reference, if available")
	@DoubleValue(min = 0.0, max = 1.0)
	public static double OBJECT_REUSE_PROBABILITY = 0.9;

	@Parameter(key = "primitive_reuse_probability", group = "Test Creation", description = "Probability to reuse an existing primitive, if available")
	@DoubleValue(min = 0.0, max = 1.0)
	public static double PRIMITIVE_REUSE_PROBABILITY = 0.5;

	@Parameter(key = "primitive_pool", group = "Test Creation", description = "Probability to use a primitive from the pool rather than a random value")
	@DoubleValue(min = 0.0, max = 1.0)
	public static double PRIMITIVE_POOL = 0.5;

	@Parameter(key = "dynamic_pool", group = "Test Creation", description = "Probability to use a primitive from the dynamic pool rather than a random value")
	@DoubleValue(min = 0.0, max = 1.0)
	public static double DYNAMIC_POOL = 0.5;

	@Parameter(key = "variable_pool", group = "Test Creation", description = "Set probability of a constant based on the number of occurrences")
	@DoubleValue(min = 0.0, max = 1.0)
	public static boolean VARIABLE_POOL = false;

	@Deprecated
	@Parameter(key = "dynamic_seeding", group = "Test Creation", description = "Use numeric dynamic seeding")
	public static boolean DYNAMIC_SEEDING = true;

	@Parameter(key = "dynamic_pool_size", group = "Test Creation", description = "Number of dynamic constants to keep")
	public static int DYNAMIC_POOL_SIZE = 50;

	@Parameter(key = "p_special_type_call", group = "Test Creation", description = "Probability of using a non-standard call on a special case (collection/numeric)")
    @DoubleValue(min = 0.0, max = 1.0)
	public static double P_SPECIAL_TYPE_CALL = 0.05;

	@Parameter(key = "p_object_pool", group = "Test Creation", description = "Probability to use a predefined sequence from the pool rather than a random generator")
	@DoubleValue(min = 0.0, max = 1.0)
	public static double P_OBJECT_POOL = 0.3;

	@Parameter(key = "object_pools", group = "Test Creation", description = "List of object pools")
	public static String OBJECT_POOLS = "";

	@Parameter(key = "carve_object_pool", group = "Test Creation", description = "Carve junit tests for pool")
	public static boolean CARVE_OBJECT_POOL = false;

	@Parameter(key = "seed_types", group = "Test Creation", description = "Use type information gathered from casts to instantiate generics")
	public static boolean SEED_TYPES = true;

	@Parameter(key = "max_generic_depth", group = "Test Creation", description = "Maximum level of nesting for generic types")
	public static int MAX_GENERIC_DEPTH = 3;

	@Parameter(key = "string_length", group = "Test Creation", description = "Maximum length of randomly generated strings")
	public static int STRING_LENGTH = 20;

    @Parameter(key = "max_string", group = "Test Creation", description = "Maximum length of strings in assertions")
    @IntValue(min = 1, max = 32767) // String literals may not be longer than 32767
    public static int MAX_STRING = 1000;


	@Parameter(key = "epsilon", group = "Test Creation", description = "Epsilon for floats in local search")
	@Deprecated
	// does not seem to be used anywhere
	public static double EPSILON = 0.001;

	@Parameter(key = "max_int", group = "Test Creation", description = "Maximum size of randomly generated integers (minimum range = -1 * max)")
	public static int MAX_INT = 2048;

	@Parameter(key = "restrict_pool", group = "Test Creation", description = "Prohibit integers in the pool greater than max_int")
	public static boolean RESTRICT_POOL = false;

	@Parameter(key = "max_delta", group = "Test Creation", description = "Maximum size of delta for numbers during mutation")
	public static int MAX_DELTA = 20;

	@Parameter(key = "random_perturbation", group = "Test Creation", description = "Probability to replace a primitive with a random new value rather than adding a delta")
	public static double RANDOM_PERTURBATION = 0.2;

	@Parameter(key = "max_array", group = "Test Creation", description = "Maximum length of randomly generated arrays")
	public static int MAX_ARRAY = 10;

	@Parameter(key = "max_attempts", group = "Test Creation", description = "Number of attempts when generating an object before giving up")
	public static int MAX_ATTEMPTS = 1000;

	@Parameter(key = "max_recursion", group = "Test Creation", description = "Recursion depth when trying to create objects")
	public static int MAX_RECURSION = 10;

	@Parameter(key = "max_length", group = "Test Creation", description = "Maximum length of test suites (0 = no check)")
	public static int MAX_LENGTH = 0;

	@Parameter(key = "max_size", group = "Test Creation", description = "Maximum number of test cases in a test suite")
	public static int MAX_SIZE = 100;

	@Parameter(key = "num_tests", group = "Test Creation", description = "Number of tests in initial test suites")
	public static int NUM_TESTS = 2;

	@Parameter(key = "num_random_tests", group = "Test Creation", description = "Number of random tests")
	public static int NUM_RANDOM_TESTS = 20;

	@Parameter(key = "min_initial_tests", group = "Test Creation", description = "Minimum number of tests in initial test suites")
	public static int MIN_INITIAL_TESTS = 1;

	@Parameter(key = "max_initial_tests", group = "Test Creation", description = "Maximum number of tests in initial test suites")
	public static int MAX_INITIAL_TESTS = 10;

	@Parameter(key = "use_deprecated", group = "Test Creation", description = "Include deprecated methods in tests")
	public static boolean USE_DEPRECATED = false;

	@Parameter(key = "insertion_score_uut", group = "Test Creation", description = "Score for selection of insertion of UUT calls")
	public static int INSERTION_SCORE_UUT = 1;

	@Parameter(key = "insertion_uut", group = "Test Creation", description = "Score for selection of insertion of UUT calls")
	public static double INSERTION_UUT = 0.5;

	@Parameter(key = "insertion_uut", group = "Test Creation", description = "Score for selection of insertion of call to a input parameter")
	public static double INSERTION_PARAMETER = 0.4;

	@Parameter(key = "insertion_uut", group = "Test Creation", description = "Score for selection of insertion of call on the environment")
	public static double INSERTION_ENVIRONMENT = 0.1;

	@Parameter(key = "new_object_selection", group = "Test Creation", description = "Score for selection of insertion of UUT calls")
	public static boolean NEW_OBJECT_SELECTION = true;

	@Parameter(key = "insertion_score_object", group = "Test Creation", description = "Score for selection of insertion of call on existing object")
	public static int INSERTION_SCORE_OBJECT = 1;

	@Parameter(key = "insertion_score_parameter", group = "Test Creation", description = "Score for selection of insertion call with existing object")
	public static int INSERTION_SCORE_PARAMETER = 1;

	@Parameter(key = "consider_main_methods", group = "Test Creation", description = "Generate unit tests for 'main(String[] args)' methods as well")
	public static boolean CONSIDER_MAIN_METHODS = true; //should be on by default, otherwise unnecessary lower coverage: up to user if wants to skip them

	@Parameter(key = "headless_mode", group = "Test Generation", description = "Run Java in AWT Headless mode")
	public static boolean HEADLESS_MODE = true;

    @Parameter(key = "p_reflection_on_private", group = "Test Creation", description = "Probability [0,1] of using reflection to set private fields or call private methods")
    @DoubleValue(min = 0.0, max = 1.0)
    public static double P_REFLECTION_ON_PRIVATE = 0.0; // Optimal value: 0.5

    @Parameter(key = "reflection_start_percent", group = "Test Creation", description = "Percentage [0,1] of search budget after which reflection fields/methods handling is activated")
    @DoubleValue(min = 0.0, max = 1.0)
    public static double REFLECTION_START_PERCENT = 0.8;

	@Parameter(key = "p_functional_mocking", group = "Test Creation", description = "Probability [0,1] of using functional mocking (eg Mockito) when creating object instances")
	@DoubleValue(min = 0.0, max = 1.0)
	public static double P_FUNCTIONAL_MOCKING = 0.0; // Optimal value: 0.8

	@Parameter(key = "mock_if_no_generator", group = "Test Creation", description = "Allow mock objects if there are no generators")
	public static boolean MOCK_IF_NO_GENERATOR = true;

	@Parameter(key = "functional_mocking_percent", group = "Test Creation", description = "Percentage [0,1] of search budget after which functional mocking can be activated. Mocking of missing concrete classes will be activated immediately regardless of this parameter")
	@DoubleValue(min = 0.0, max = 1.0)
	public static double FUNCTIONAL_MOCKING_PERCENT = 0.5;

	@Parameter(key = "functional_mocking_input_limit", group = "Test Creation", description = "When mocking a method, define max number of mocked return values for that method. Calls after the last will just re-use the last specified value")
	@DoubleValue(min = 1)
	public static int FUNCTIONAL_MOCKING_INPUT_LIMIT = 5;


	// ---------------------------------------------------------------
	// Search algorithm
	public enum Algorithm {
<<<<<<< HEAD
		STANDARDGA, MONOTONICGA, ONEPLUSONEEA, MUPLUSLAMBDAEA, STEADYSTATEGA, RANDOM, NSGAII, MOSA, DYNAMOSA, LIPS, SPEA2, ONEPLUSLAMBDALAMBDAGA, BREEDERGA, CELLULARGA, MIO, STANDARDCHEMICALREACTION
=======
		// random
		RANDOM_SEARCH,
		// GAs
		STANDARD_GA, MONOTONIC_GA, STEADY_STATE_GA, BREEDER_GA, CELLULAR_GA, STANDARD_CHEMICAL_REACTION,
		// mu-lambda
		ONE_PLUS_LAMBDA_LAMBDA_GA, ONE_PLUS_ONE_EA, MU_PLUS_LAMBDA_EA, MU_LAMBDA_EA,
		// many-objective algorithms
		MOSA, LIPS, MIO,
		// multiple-objective optimisation algorithms
		NSGAII, SPEA2
>>>>>>> f4887fe3
	}

	// MOSA PROPERTIES
	public enum RankingType {
		// Preference sorting is the ranking strategy proposed in
		PREFERENCE_SORTING, 
		FAST_NON_DOMINATED_SORTING
	}

	@Parameter(key = "ranking_type", group = "Runtime", description = "type of ranking to use in MOSA")
	public static RankingType RANKING_TYPE = RankingType.PREFERENCE_SORTING;

	@Parameter(key = "algorithm", group = "Search Algorithm", description = "Search algorithm")
	public static Algorithm ALGORITHM = Algorithm.MONOTONIC_GA;

	/** Different models of neighbourhoods in the Cellular GA **/
	public enum CGA_Models{
		ONE_DIMENSION,
		LINEAR_FIVE,
		COMPACT_NINE,
		COMPACT_THIRTEEN
	}

	@Parameter(key = "neighborhood_model", group = "Search Algorithm", description = "The model of neighborhood used in case of CGA. L5 is default")
	public static CGA_Models MODEL = CGA_Models.LINEAR_FIVE;

	@Parameter(key = "random_seed", group = "Search Algorithm", description = "Seed used for random generator. If left empty, use current time")
	public static Long RANDOM_SEED = null;

	@Parameter(key = "check_best_length", group = "Search Algorithm", description = "Check length against length of best individual")
	public static boolean CHECK_BEST_LENGTH = true;

	@Parameter(key = "check_parents_length", group = "Search Algorithm", description = "Check length against length of parents")
	public static boolean CHECK_PARENTS_LENGTH = false; // note, based on STVR experiments

	// @Parameter(key = "check_rank_length", group = "Search Algorithm", description = "Use length in rank selection")
	// public static boolean CHECK_RANK_LENGTH = false;

	@Parameter(key = "parent_check", group = "Search Algorithm", description = "Check against parents in Mu+Lambda algorithm")
	public static boolean PARENT_CHECK = true;

	@Parameter(key = "check_max_length", group = "Search Algorithm", description = "Check length against fixed maximum")
	public static boolean CHECK_MAX_LENGTH = true;

	@Parameter(key = "chop_max_length", group = "Search Algorithm", description = "Chop statements after exception if length has reached maximum")
	public static boolean CHOP_MAX_LENGTH = true;

	//----------- DSE, which is a special case of LS ---------------

	@Parameter(key = "dse_probability", group = "DSE", description = "Probability used to specify when to use DSE instead of regular LS when LS is applied")
    @DoubleValue(min = 0.0, max = 1.0)
	public static double DSE_PROBABILITY = 0.5;

	@Parameter(key = "dse_constraint_solver_timeout_millis", group = "DSE", description = "Maximum number of solving time for Constraint solver in milliseconds")
	public static long DSE_CONSTRAINT_SOLVER_TIMEOUT_MILLIS = 1000;

	@Parameter(key = "dse_rank_branch_conditions", group = "DSE", description = "Rank branch conditions")
	public static boolean DSE_RANK_BRANCH_CONDITIONS = true;

	@Parameter(key = "dse_negate_all_conditions", group = "DSE", description = "Negate all branch conditions in the path condition (covered or not)")
	public static boolean DSE_NEGATE_ALL_CONDITIONS = true;

	@Parameter(key = "dse_constraint_length", group = "DSE", description = "Maximal length of the constraints in DSE")
	public static int DSE_CONSTRAINT_LENGTH = 100000;

	@Parameter(key = "dse_constant_probability", group = "DSE", description = "Probability with which to use constants from the constraints when resetting variables during search")
    @DoubleValue(min = 0.0, max = 1.0)
	public static double DSE_CONSTANT_PROBABILITY = 0.5;

	@Parameter(key = "dse_variable_resets", group = "DSE", description = "Times DSE resets the int and real variables with random values")
	public static int DSE_VARIABLE_RESETS = 2;

	public enum DSEType {
		/** apply DSE per statement */
		STATEMENT,
		/** apply DSE with all primitives in a test */
		TEST,
		/** DSE on whole suites */
		SUITE;
	}

	@Parameter(key = "local_search_dse", group = "DSE", description = "Granularity of DSE application")
	public static DSEType LOCAL_SEARCH_DSE = DSEType.TEST;

	@Deprecated
	@Parameter(key = "dse_keep_all_tests", group = "DSE", description = "Keep tests even if they do not increase fitness")
	public static boolean DSE_KEEP_ALL_TESTS = false;

	public enum SolverType {
		EVOSUITE_SOLVER, Z3_SOLVER, Z3_STR2_SOLVER, CVC4_SOLVER;
	}

	@Parameter(key = "dse_solver", group = "DSE", description = "Specify which constraint solver to use. Note: external solver will need to be installed and cofigured separately")
	public static SolverType DSE_SOLVER = SolverType.EVOSUITE_SOLVER;

	@Parameter(key = "z3_path", group = "DSE", description = "Indicates the path to the Z3 solver")
	public static String Z3_PATH = null;

	@Parameter(key = "z3_str2_path", group = "DSE", description = "Indicates the path to the Z3-Str2 solver")
	public static String Z3_STR2_PATH = null;

	@Parameter(key = "cvc4_path", group = "DSE", description = "Indicates the path to the CVC4 solver")
	public static String CVC4_PATH = null;


	// --------- LS ---------

	@Parameter(key = "local_search_rate", group = "Local Search", description = "Apply local search at every X generation")
	public static int LOCAL_SEARCH_RATE = -1;

	@Parameter(key = "local_search_probability", group = "Local Search", description = "Probability of applying local search at every X generation")
    @DoubleValue(min = 0.0, max = 1.0)
	public static double LOCAL_SEARCH_PROBABILITY = 1.0;

	@Deprecated
	@Parameter(key = "local_search_selective", group = "Local Search", description = "Apply local search only to individuals that changed fitness")
	public static boolean LOCAL_SEARCH_SELECTIVE = false;

	@Parameter(key = "local_search_selective_primitives", group = "Local Search", description = "Only check primitives for selective LS")
	public static boolean LOCAL_SEARCH_SELECTIVE_PRIMITIVES = false; //TODO what is this? unclear

	@Parameter(key = "local_search_expand_tests", group = "Local Search", description = "Expand test cases before applying local search such that each primitive is used only once")
	public static boolean LOCAL_SEARCH_EXPAND_TESTS = true;

	@Parameter(key = "local_search_ensure_double_execution", group = "Local Search", description = "If a branch is only executed once by a test suite, duplicate that test")
	public static boolean LOCAL_SEARCH_ENSURE_DOUBLE_EXECUTION = true;

	@Parameter(key = "local_search_restore_coverage", group = "Local Search", description = "Add tests that cover branches already covered in the past")
	public static boolean LOCAL_SEARCH_RESTORE_COVERAGE = false; // Not needed with archive

	@Parameter(key = "local_search_adaptation_rate", group = "Local Search", description = "Parameter used to adapt at runtime the probability of applying local search")
	public static double LOCAL_SEARCH_ADAPTATION_RATE = 2.0;

	@Parameter(key = "local_search_budget", group = "Local Search", description = "Maximum budget usable for improving individuals per local search")
	public static long LOCAL_SEARCH_BUDGET = 5;

	public enum LocalSearchBudgetType {
		STATEMENTS, TESTS,
		/** Time expressed in seconds */
		TIME,
		SUITES, FITNESS_EVALUATIONS
	}

	@Parameter(key = "local_search_budget_type", group = "Local Search", description = "Interpretation of local_search_budget")
	public static LocalSearchBudgetType LOCAL_SEARCH_BUDGET_TYPE = LocalSearchBudgetType.TIME;

	@Parameter(key = "local_search_probes", group = "Local Search", description = "How many mutations to apply to a string to check whether it improves coverage")
	public static int LOCAL_SEARCH_PROBES = 10;

	@Parameter(key = "local_search_primitives", group = "Local Search", description = "Perform local search on primitive values")
	public static boolean LOCAL_SEARCH_PRIMITIVES = true;

	@Parameter(key = "local_search_strings", group = "Local Search", description = "Perform local search on primitive values")
	public static boolean LOCAL_SEARCH_STRINGS = true;

	@Parameter(key = "local_search_arrays", group = "Local Search", description = "Perform local search on array statements")
	public static boolean LOCAL_SEARCH_ARRAYS = true;

	@Parameter(key = "local_search_references", group = "Local Search", description = "Perform local search on reference types")
	public static boolean LOCAL_SEARCH_REFERENCES = true;

	//--------------------------

	@Parameter(key = "crossover_rate", group = "Search Algorithm", description = "Probability of crossover")
	@DoubleValue(min = 0.0, max = 1.0)
	public static double CROSSOVER_RATE = 0.75;

	@Parameter(key = "headless_chicken_test", group = "Search Algorithm", description = "Activate headless chicken test")
	public static boolean HEADLESS_CHICKEN_TEST = false;

	@Parameter(key = "mutation_rate", group = "Search Algorithm", description = "Probability of mutation")
	@DoubleValue(min = 0.0, max = 1.0)
	public static double MUTATION_RATE = 0.75;

	@Parameter(key = "breeder_truncation", group = "Search Algorithm", description = "Percentage of population to use for breeding in breeder GA")
	@DoubleValue(min = 0.01, max = 1.0)
	public static double TRUNCATION_RATE = 0.5;

	@Parameter(key = "number_of_mutations", group = "Search Algorithm", description = "Number of single mutations applied on an individual when a mutation event occurs")
	public static int NUMBER_OF_MUTATIONS = 1;

	@Parameter(key = "p_test_insertion", group = "Search Algorithm", description = "Initial probability of inserting a new test in a test suite")
    @DoubleValue(min = 0.0, max = 1.0)
	public static double P_TEST_INSERTION = 0.1;

	@Parameter(key = "p_statement_insertion", group = "Search Algorithm", description = "Initial probability of inserting a new statement in a test case")
    @DoubleValue(min = 0.0, max = 1.0)
	public static double P_STATEMENT_INSERTION = 0.5;

	@Parameter(key = "p_change_parameter", group = "Search Algorithm", description = "Probability of replacing parameters when mutating a method or constructor statementa in a test case")
    @DoubleValue(min = 0.0, max = 1.0)
	public static double P_CHANGE_PARAMETER = 0.1;

	@Parameter(key = "p_test_delete", group = "Search Algorithm", description = "Probability of deleting statements during mutation")
    @DoubleValue(min = 0.0, max = 1.0)
	public static double P_TEST_DELETE = 1d / 3d;

	@Parameter(key = "p_test_change", group = "Search Algorithm", description = "Probability of changing statements during mutation")
    @DoubleValue(min = 0.0, max = 1.0)
	public static double P_TEST_CHANGE = 1d / 3d;

	@Parameter(key = "p_test_insert", group = "Search Algorithm", description = "Probability of inserting new statements during mutation")
    @DoubleValue(min = 0.0, max = 1.0)
	public static double P_TEST_INSERT = 1d / 3d;

	@Parameter(key = "kincompensation", group = "Search Algorithm", description = "Penalty for duplicate individuals")
	@DoubleValue(min = 0.0, max = 1.0)
	public static double KINCOMPENSATION = 1.0;

	@Parameter(key = "elite", group = "Search Algorithm", description = "Elite size for search algorithm")
	public static int ELITE = 1;

    @Parameter(key = "mu", group = "Search Algorithm", description = "Number of individuals selected by Mu + Lambda EA for the next generation")
    public static int MU = 1;

    @Parameter(key = "lambda", group = "Search Algorithm", description = "Number of individuals produced by Mu + Lambda EA at each generation")
    public static int LAMBDA = 1;

	@Parameter(key = "tournament_size", group = "Search Algorithm", description = "Number of individuals for tournament selection")
	public static int TOURNAMENT_SIZE = 10;

	@Parameter(key = "rank_bias", group = "Search Algorithm", description = "Bias for better individuals in rank selection")
	public static double RANK_BIAS = 1.7;

	@Parameter(key = "chromosome_length", group = "Search Algorithm", description = "Maximum length of chromosomes during search")
	@IntValue(min = 1, max = 100000)
	public static int CHROMOSOME_LENGTH = 40;

	@Parameter(key = "number_of_tests_per_target", group = "Search Algorithm", description = "Number of test cases for each target goal to keep in an archive")
	public static int NUMBER_OF_TESTS_PER_TARGET = 10;

	@Parameter(key = "p_random_test_or_from_archive", group = "Search Algorithm", description = "Probability [0,1] of sampling a new test at random or choose an existing one in an archive")
	@DoubleValue(min = 0.0, max = 1.0)
	public static double P_RANDOM_TEST_OR_FROM_ARCHIVE = 0.5;

	@Parameter(key = "exploitation_starts_at_percent", group = "Search Algorithm", description = "Percentage [0,1] of search budget after which exploitation is activated")
	@DoubleValue(min = 0.0, max = 1.0)
	public static double EXPLOITATION_STARTS_AT_PERCENT = 0.5;

	@Parameter(key = "max_num_mutations_before_giving_up", group = "Search Algorithm", description = "Maximum number of mutations allowed to be done on the same individual before sampling a new one")
	public static int MAX_NUM_MUTATIONS_BEFORE_GIVING_UP = 10;

	@Parameter(key = "max_num_fitness_evaluations_before_giving_up", group = "Search Algorithm", description = "Maximum number of fitness evaluations allowed to be done on the same individual before sampling a new one")
	public static int MAX_NUM_FITNESS_EVALUATIONS_BEFORE_GIVING_UP = 10;

	@Parameter(key = "population", group = "Search Algorithm", description = "Population size of genetic algorithm")
	@IntValue(min = 1)
	public static int POPULATION = 50;

	public enum PopulationLimit {
		INDIVIDUALS, TESTS, STATEMENTS;
	}

	@Parameter(key = "population_limit", group = "Search Algorithm", description = "What to use as limit for the population size")
	public static PopulationLimit POPULATION_LIMIT = PopulationLimit.INDIVIDUALS;

	@Parameter(key = "write_individuals", group = "Search Algorithm",
	    description = "Write to a file all fitness values of each individual on each iteration of a GA")
	public static boolean WRITE_INDIVIDUALS = false;

	@Parameter(key = "search_budget", group = "Search Algorithm", description = "Maximum search duration")
	@LongValue(min = 1)
	public static long SEARCH_BUDGET = 60;

	@Parameter(key = "OUTPUT_DIR", group = "Runtime", description = "Directory in which to put generated files")
	public static String OUTPUT_DIR = "evosuite-files";

	public static String PROPERTIES_FILE = OUTPUT_DIR + File.separator + "evosuite.properties";

	public enum StoppingCondition {
		MAXSTATEMENTS, MAXTESTS,
        /** Max time in seconds */ MAXTIME,
        MAXGENERATIONS, MAXFITNESSEVALUATIONS, TIMEDELTA
	}


	@Parameter(key = "stopping_condition", group = "Search Algorithm", description = "What condition should be checked to end the search")
	public static StoppingCondition STOPPING_CONDITION = StoppingCondition.MAXTIME;

	public enum CrossoverFunction {
		SINGLEPOINTRELATIVE, SINGLEPOINTFIXED, SINGLEPOINT, COVERAGE, UNIFORM
	}

	@Parameter(key = "crossover_function", group = "Search Algorithm", description = "Crossover function during search")
	public static CrossoverFunction CROSSOVER_FUNCTION = CrossoverFunction.SINGLEPOINTRELATIVE;

	public enum TheReplacementFunction {
		/**
		 * Indicates a replacement function which works for all chromosomes
		 * because it solely relies on fitness values.
		 */
		FITNESSREPLACEMENT,
		/**
		 * EvoSuite's default replacement function which only works on subtypes
		 * of the default chromosome types. Relies on fitness plus secondary
		 * goals such as length.
		 */
		DEFAULT
	}

	/**
	 * During search the genetic algorithm has to decide whether the parent
	 * chromosomes or the freshly created offspring chromosomes should be
	 * preferred. If you use EvoSuite with its default chromosomes the
	 * TheReplacementFunction.DEFAULT is what you want. If your chromosomes are
	 * not a subclass of the default chromosomes your have to write your own
	 * replacement function or use TheReplacementFunction.FITNESSREPLACEMENT.
	 */
	@Parameter(key = "replacement_function", group = "Search Algorithm", description = "Replacement function for comparing offspring to parents during search")
	public static TheReplacementFunction REPLACEMENT_FUNCTION = TheReplacementFunction.DEFAULT;

	public enum SelectionFunction {
		RANK, ROULETTEWHEEL, TOURNAMENT, BINARY_TOURNAMENT, RANK_CROWD_DISTANCE_TOURNAMENT
	}

	@Parameter(key = "selection_function", group = "Search Algorithm", description = "Selection function during search")
	public static SelectionFunction SELECTION_FUNCTION = SelectionFunction.RANK;

	public enum MutationProbabilityDistribution {
		UNIFORM, BINOMIAL
	}

	/** Constant <code>MUTATION_PROBABILITY_DISTRIBUTION</code> */
	@Parameter(key = "mutation_probability_distribution", group = "Search Algorithm", description = "Mutation probability distribution")
	public static MutationProbabilityDistribution MUTATION_PROBABILITY_DISTRIBUTION = MutationProbabilityDistribution.UNIFORM;

	public enum SecondaryObjective {
		AVG_LENGTH, MAX_LENGTH, TOTAL_LENGTH, SIZE, EXCEPTIONS, IBRANCH, RHO
	}

	@Parameter(key = "secondary_objectives", group = "Search Algorithm", description = "Secondary objective during search")
	public static SecondaryObjective[] SECONDARY_OBJECTIVE = new SecondaryObjective[] { SecondaryObjective.TOTAL_LENGTH };

	@Parameter(key = "enable_secondary_objective_after", group = "Search Algorithm", description = "Activate the second secondary objective after a certain amount of search budget")
	public static int ENABLE_SECONDARY_OBJECTIVE_AFTER = 0;

	@Parameter(key = "enable_secondary_starvation", group = "Search Algorithm", description = "Activate the second secondary objective after a certain amount of search budget")
	public static boolean ENABLE_SECONDARY_OBJECTIVE_STARVATION = false;

	@Parameter(key = "starvation_after_generation", group = "Search Algorithm", description = "Activate the second secondary objective after a certain amount of search budget")
	public static int STARVATION_AFTER_GENERATION = 500;

	@Parameter(key = "bloat_factor", group = "Search Algorithm", description = "Maximum relative increase in length")
	public static int BLOAT_FACTOR = 2;

	@Parameter(key = "stop_zero", group = "Search Algorithm", description = "Stop optimization once goal is covered")
	public static boolean STOP_ZERO = true;

	@Parameter(key = "dynamic_limit", group = "Search Algorithm", description = "Multiply search budget by number of test goals")
	public static boolean DYNAMIC_LIMIT = false;

	@Parameter(key = "global_timeout", group = "Search Algorithm", description = "Maximum seconds allowed for entire search when not using time as stopping criterion")
	@IntValue(min = 0)
	public static int GLOBAL_TIMEOUT = 120;

	@Parameter(key = "minimization_timeout", group = "Search Algorithm", description = "Seconds allowed for minimization at the end")
	@IntValue(min = 0)
	public static int MINIMIZATION_TIMEOUT = 60;

    @Parameter(key = "assertion_timeout", group = "Search Algorithm", description = "Seconds allowed for assertion generation at the end")
    @IntValue(min = 0)
    public static int ASSERTION_TIMEOUT = 60;

    @Parameter(key="assertion_minimization_fallback", group = "Search Algorithm", description = "Percentage of tests expected to have assertions at fallback check time")
    public static double ASSERTION_MINIMIZATION_FALLBACK = 1/2d;

	@Parameter(key="assertion_minimization_fallback_time", group = "Search Algorithm", description = "Percentage of tests applied to minimisation before checking fallback. 1.0 for no fallback.")
	public static double ASSERTION_MINIMIZATION_FALLBACK_TIME = 2/3d;

	@Parameter(key = "junit_check_timeout", group = "Search Algorithm", description = "Seconds allowed for checking the generated JUnit files (e.g., compilation and stability)")
	@IntValue(min = 0)
	public static int JUNIT_CHECK_TIMEOUT = 60;

	@Parameter(key = "write_junit_timeout", group = "Search Algorithm", description = "Seconds allowed to write on disk the generated JUnit files")
	@IntValue(min = 0)
	public static int WRITE_JUNIT_TIMEOUT = 60; //Note: we need it, as we currently first run the tests before we write them

	@Parameter(key = "carving_timeout", group = "Search Algorithm", description = "Seconds allowed for carving JUnit tests")
	@IntValue(min = 0)
	public static int CARVING_TIMEOUT = 120;

	@Parameter(key = "initialization_timeout", group = "Search Algorithm", description = "Seconds allowed for initializing the search")
	@IntValue(min = 0)
	public static int INITIALIZATION_TIMEOUT = 120;

	@Parameter(key = "extra_timeout", group = "Search Algorithm", description = "Extra seconds allowed for the search")
	@IntValue(min = 0)
	public static int EXTRA_TIMEOUT = 60;

	@Parameter(key = "reuse_leftover_time", group = "Search Algorithm", description = "If a phase is ended before its timeout, allow the next phase to run over its timeout")
	public static boolean REUSE_LEFTOVER_TIME = false;

	@Parameter(key = "track_boolean_branches", group = "Search Algorithm", description = "Track branches that have a distance of either 0 or 1")
	public static boolean TRACK_BOOLEAN_BRANCHES = false;

	@Parameter(key = "track_covered_gradient_branches", group = "Search Algorithm", description = "Track gradient branches that were covered")
	public static boolean TRACK_COVERED_GRADIENT_BRANCHES = false;

	@Parameter(key = "branch_comparison_types", group = "Search Algorithm", description = "Track branch comparison types based on the bytecode")
	public static boolean BRANCH_COMPARISON_TYPES = false;

	@Parameter(key = "track_diversity", group = "Search Algorithm", description = "Track population diversity")
	public static boolean TRACK_DIVERSITY = false;

	@Parameter(key = "analysis_criteria", group = "Output", description = "List of criteria which should be measured on the completed test suite")
	public static String ANALYSIS_CRITERIA = "";

	@Parameter(key = "use_existing_coverage", group = "Experimental", description = "Use the coverage of existing test cases")
	public static boolean USE_EXISTING_COVERAGE = false;

	@Parameter(key = "epson", group = "Experimental", description = "Epson")
	@DoubleValue(min = 0.0, max = 1.0)
	public static double EPSON = 0.01;

	// ---------------------------------------------------------------
	// Chemical Reaction Optimization Parameters

	@Parameter(key = "kinetic_energy_loss_rate", group = "Chemical Reaction Optimization", description = "Rate at which molecules lose kinetic energy")
	@DoubleValue(min = 0.0, max = 1.0)
	public static double KINETIC_ENERGY_LOSS_RATE = 0.2;

	@Parameter(key = "molecular_collision_rate", group = "Chemical Reaction Optimization", description = "Rate of inter molecular collisions")
	@DoubleValue(min = 0.0, max = 1.0)
	public static double MOLECULAR_COLLISION_RATE = 0.2;

	@Parameter(key = "initial_kinetic_energy", group = "Chemical Reaction Optimization", description = "Initial kinetic energy of each molecule")
	public static double INITIAL_KINETIC_ENERGY = 1000.0;

	@Parameter(key = "decomposition_threshold", group = "Chemical Reaction Optimization", description = "Threshold to be checked to decide when to trigger decomposition")
	public static int DECOMPOSITION_THRESHOLD = 500;

	@Parameter(key = "synthesis_threshold", group = "Chemical Reaction Optimization", description = "Threshold to be checked to decide when to trigger synthesis")
	public static int SYNTHESIS_THRESHOLD = 10;

	//----------------------------------------------------------------
	// Continuous Test Generation

	@Parameter(key = "ctg_memory", group = "Continuous Test Generation", description = "Total Memory (in MB) that CTG will use")
	public static int CTG_MEMORY = 1000;

	@Parameter(key = "ctg_cores", group = "Continuous Test Generation", description = "Number of cores CTG will use")
	public static int CTG_CORES = 1;

	@Parameter(key = "ctg_time", group = "Continuous Test Generation", description = "How many minutes in total CTG will run")
	public static int CTG_TIME = 3;

	@Parameter(key = "ctg_time_per_class", group = "Continuous Test Generation", description = "How many minutes to allocate for each class. If this parameter is set, then ctg_time is going to be ignored. This parameter is mainly meant for debugging purposes.")
	public static Integer CTG_TIME_PER_CLASS = null;

	@Parameter(key = "ctg_min_time_per_job", group = "Continuous Test Generation", description = "How many minutes each class under test should have at least")
	public static int CTG_MIN_TIME_PER_JOB = 1;

	@Parameter(key = "ctg_dir", group = "Continuous Test Generation", description = "Where generated files will be stored")
	public static String CTG_DIR = ".evosuite";

	@Parameter(key = "ctg_bests_folder", group = "Continuous Test Generation", description = "Folder where all the best test suites generated so far in all CTG runs are stored")
	public static String CTG_BESTS_DIR_NAME = "best-tests";

	@Parameter(key = "ctg_generation_dir_prefix", group = "Continuous Test Generation", description = "")
	public static String CTG_GENERATION_DIR_PREFIX = null;

	@Parameter(key = "ctg_delete_old_tmp_folders", group = "Continuous Test Generation", description = "If true, delete all the tmp folders before starting a new CTG run")
	public static boolean CTG_DELETE_OLD_TMP_FOLDERS = true;

	@Parameter(key = "ctg_tmp_logs_dir_name", group = "Continuous Test Generation", description = "")
	public static String CTG_TMP_LOGS_DIR_NAME = "logs";

	@Parameter(key = "ctg_tmp_pools_dir_name", group = "Continuous Test Generation", description = "")
	public static String CTG_TMP_POOLS_DIR_NAME = "pools";

	@Parameter(key = "ctg_tmp_reports_dir_name", group = "Continuous Test Generation", description = "")
	public static String CTG_TMP_REPORTS_DIR_NAME = "reports";

	@Parameter(key = "ctg_tmp_tests_dir_name", group = "Continuous Test Generation", description = "")
	public static String CTG_TMP_TESTS_DIR_NAME = "tests";

	@Parameter(key = "ctg_seeds_file_in", group = "Continuous Test Generation", description = "If specified, load serialized tests from that file")
	public static String CTG_SEEDS_FILE_IN = null;

	@Parameter(key = "ctg_seeds_file_out", group = "Continuous Test Generation", description = "If specified, save serialized tests to that file")
	public static String CTG_SEEDS_FILE_OUT = null;

	@Parameter(key = "ctg_seeds_dir_name", group = "Continuous Test Generation", description = "Name of seed folder where the serialized tests are stored")
	public static String CTG_SEEDS_DIR_NAME = "seeds";

	@Parameter(key = "ctg_seeds_ext", group = "Continuous Test Generation", description = "File extension for serialized test files")
	public static String CTG_SEEDS_EXT = "seed";

	@Parameter(key = "ctg_project_info", group = "Continuous Test Generation", description = "XML file which stores stats about all CTG executions")
	public static String CTG_PROJECT_INFO = "project_info.xml";

	@Parameter(key = "ctg_history_file", group = "Continuous Test Generation", description = "File with the list of new(A)/modified(M)/deleted(D) files")
	public static String CTG_HISTORY_FILE = null;

	@Parameter(key = "ctg_selected_cuts", group = "Continuous Test Generation", description = "Comma ',' separated list of CUTs to use in CTG. If none specified, then test all classes")
	public static String CTG_SELECTED_CUTS = null;

	@Parameter(key = "ctg_selected_cuts_file_location", group = "Continuous Test Generation", description = "Absolute path of text file where classes to test are specified. This is needed for operating systems like Windows where there are hard limits on parameters' size")
	public static String CTG_SELECTED_CUTS_FILE_LOCATION = null;

	@Parameter(key = "ctg_export_folder", group = "Continuous Test Generation", description = "If specified, make a copy of all tests into the target export folder")
	public static String CTG_EXPORT_FOLDER = null;

	@Parameter(key = "ctg_debug_port", group = "Continuous Test Generation", description = "Port for remote debugging of 'Master' spawn processes. 'Clinet' process will have port+1. This only applies when for a single CUT.")
	public static Integer CTG_DEBUG_PORT = null;

	/**
	 * The types of CTG schedules that can be used
	 */
	public enum AvailableSchedule {
		SIMPLE, BUDGET, SEEDING, BUDGET_AND_SEEDING, HISTORY
	};

	/*
	 * FIXME choose best schedule for default
	 * Note: most likely we ll use this parameter only for testing/experiments.
	 * Maven plugin will use the default, best one
	 */
	@Parameter(key = "ctg_schedule", group = "Continuous Test Generation", description = "Schedule used to run jobs")
	public static AvailableSchedule CTG_SCHEDULE = AvailableSchedule.BUDGET;


	@Parameter(key = "ctg_extra_args", group = "Continuous Test Generation", description = "Extra '-D' arguments to pass to EvoSuite test generation processes")
	public static String CTG_EXTRA_ARGS = null;



	// ---------------------------------------------------------------
	// Single branch mode
	@Parameter(key = "random_tests", group = "Single Branch Mode", description = "Number of random tests to run before test generation (Single branch mode)")
	public static int RANDOM_TESTS = 0;

	@Parameter(key = "skip_covered", group = "Single Branch Mode", description = "Skip coverage goals that have already been (coincidentally) covered")
	public static boolean SKIP_COVERED = true;

	@Parameter(key = "reuse_budget", group = "Single Branch Mode", description = "Use leftover budget on unsatisfied test goals (Single branch mode)")
	public static boolean REUSE_BUDGET = true;

	@Parameter(key = "shuffle_goals", group = "Single Branch Mode", description = "Shuffle test goals before test generation (Single branch mode)")
	public static boolean SHUFFLE_GOALS = true;

	@Parameter(key = "recycle_chromosomes", group = "Single Branch Mode", description = "Seed initial population with related individuals (Single branch mode)")
	public static boolean RECYCLE_CHROMOSOMES = true;

	// ---------------------------------------------------------------
	// Output
	public enum OutputFormat {
		JUNIT3, JUNIT4, TESTNG
	}

	@Parameter(key = "test_format", group = "Output", description = "Format of the resulting test cases")
	public static OutputFormat TEST_FORMAT = OutputFormat.JUNIT4;

	@Parameter(key = "test_comments", group = "Output", description = "Include a header with coverage information for each test")
	public static boolean TEST_COMMENTS = false;

	@Parameter(key = "test_scaffolding", group = "Output", description = "Generate all the scaffolding needed to run EvoSuite JUnit tests in a separate file")
	public static boolean TEST_SCAFFOLDING = true;

	@Parameter(key = "max_length_test_case", group = "Output", description = "Maximum number of statements (normal statements and assertions)")
	public static int MAX_LENGTH_TEST_CASE = 2500;

	@Parameter(key = "no_runtime_dependency", group = "Output", description = "Avoid runtime dependencies in JUnit test")
	public static boolean NO_RUNTIME_DEPENDENCY = false;

	@Parameter(key = "print_to_system", group = "Output", description = "Allow test output on console")
	public static boolean PRINT_TO_SYSTEM = false;

	@Parameter(key = "plot", group = "Output", description = "Create plots of size and fitness")
	public static boolean PLOT = false;

	@Parameter(key = "coverage_matrix", group = "Output", description = "Create a coverage matrix (each row represents the coverage a test case, and each column represents one goal")
	public static boolean COVERAGE_MATRIX = false;

	@Parameter(key = "coverage_matrix_filename", group = "Output", description = "File to which the coverage matrix is written")
	public static String COVERAGE_MATRIX_FILENAME = "matrix";

	@Parameter(key = "junit_tests", group = "Output", description = "Create JUnit test suites")
	public static boolean JUNIT_TESTS = true;

	@Parameter(key = "junit_check", group = "Output", description = "Compile and run resulting JUnit test suite (if any was created)")
	public static boolean JUNIT_CHECK = true;

	@Parameter(key = "junit_check_on_separate_process", group = "Output", description = "Compile and run resulting JUnit test suite on a separate process")
	@Deprecated
	//this gives quite a few issues. and hopefully the problems it was aimed to fix are no longer
	public static boolean JUNIT_CHECK_ON_SEPARATE_PROCESS = false;

	@Parameter(key = "junit_suffix", group = "Output", description = "Suffix that is appended at each generated JUnit file name")
	public static String JUNIT_SUFFIX = "_ESTest";

	@Parameter(key = "junit_failed_suffix", group = "Output", description = "Suffix that is appended at each generated JUnit file name for failing tests")
	public static String JUNIT_FAILED_SUFFIX = "_Failed_ESTest";

	//WARN: do not change this value, as had to be hardcoded in quite a few places :( if really need to change it,
	// all that code has to be changed as well
	@Parameter(key = "scaffolding_suffix", group = "Output", description = "Suffix used to specify scaffolding files")
	public static String SCAFFOLDING_SUFFIX = "scaffolding";

	@Parameter(key = "tools_jar_location", group = "Output", description = "Location of where to locate tools.jar")
	public static String TOOLS_JAR_LOCATION = null;

	@Parameter(key = "pure_inspectors", group = "Output", description = "Selects only an underapproximation of all inspectors that are also pure (no side-effects)")
	public static boolean PURE_INSPECTORS = true;

	@Parameter(key = "pure_equals", group = "Output", description = "Selects only an underapproximation of equals(Object) that are also known to be pure (no side-effects)")
	public static boolean PURE_EQUALS = false;

	/**
	 * TODO: this functionality is not implemented yet
	 */
	@Parameter(key = "junit_extend", group = "Output", description = "Extend existing JUnit test suite")
	public static String JUNIT_EXTEND = "";

	@Parameter(key = "junit", group = "Experimental", description = "A colon(:) separated list of JUnit suites to execute. Can be a prefix (i.e., package name), a directory, a jar file, or the full name of a JUnit suite.")
	public static String JUNIT = "";

	@Parameter(key = "log_goals", group = "Output", description = "Create a CSV file for each individual evolution")
	public static boolean LOG_GOALS = false;

	@Parameter(key = "log.level", group = "Output", description = "Verbosity level of logger")
	public static String LOG_LEVEL = null;

	@Parameter(key = "log.target", group = "Output", description = "Target logger - all logging if not set")
	public static String LOG_TARGET = null;

	@Parameter(key = "minimize", group = "Output", description = "Minimize test suite after generation")
	public static boolean MINIMIZE = true;

	@Parameter(key = "minimize_second_pass", group = "Output", description = "Perform a second minimization pass as the first one may retain subsumed tests")
	public static boolean MINIMIZE_SECOND_PASS = true;

    @Parameter(key = "minimize_sort", group = "Output", description = "Sort goals before Minimization")
    public static boolean MINIMIZE_SORT = true;


	@Parameter(key = "minimize_skip_coincidental", group = "Output", description = "Minimize test suite after generation")
	public static boolean MINIMIZE_SKIP_COINCIDENTAL = true;

	@Parameter(key = "minimize_old", group = "Output", description = "Minimize test suite using old algorithm")
	@Deprecated
	public static boolean MINIMIZE_OLD = false;

	@Parameter(key = "minimize_values", group = "Output", description = "Minimize constants and method calls")
	public static boolean MINIMIZE_VALUES = false;

	@Parameter(key = "lm_strings", group = "Output", description = "Use language model on strings.  The parameter minimize_values must also be true.")
	public static boolean LM_STRINGS = false;

	@Parameter(key = "minimize_strings", group="Output", description = "Try to minimise strings by deleting non-printables. The parameter minimize_values must also be true,")
	public static boolean MINIMIZE_STRINGS = true;

	@Parameter(key = "lm_src", description = "Text file for the language model.")
	public static String LM_SRC = "ukwac_char_lm";

	@Parameter(key = "lm_iterations", description = "Number of 1+1EA generations PER STRING PRIMITIVE for language model optimiser.")
	public static int LM_ITERATIONS = 1000;

	@Parameter(key = "lm_mutation_type", description = "Type of mutation to use in language model string optimiser.")
	public static MutationType LM_MUTATION_TYPE = MutationType.EVOSUITE;

	@Parameter(key = "coverage", group = "Output", description = "Calculate coverage after test suite generation")
	public static boolean COVERAGE = true;

	@Parameter(key = "inline", group = "Output", description = "Inline all constants")
	public static boolean INLINE = true;

	@Parameter(key = "write_pool", group = "Output", description = "Keep sequences for object pool")
	public static String WRITE_POOL = "";

	@Parameter(key = "report_dir", group = "Output", description = "Directory in which to put HTML and CSV reports")
	public static String REPORT_DIR = "evosuite-report";

	@Parameter(key = "output_variables", group = "Output", description = "List of variables to output to CSV file. Variables are separated by commas. Null represents default values")
	public static String OUTPUT_VARIABLES = null;

	@Parameter(key = "configuration_id", group = "Output", description = "Label that identifies the used configuration of EvoSuite. This is only done when running experiments.")
	public static String CONFIGURATION_ID = null;

	@Parameter(key = "group_id", group = "Output", description = "Label that specifies a group the SUT belongs to. This is only needed for running experiments.")
	public static String GROUP_ID = "none";

	@Parameter(key = "save_all_data", group = "Output", description = "Generate and store all data reports")
	public static boolean SAVE_ALL_DATA = true;

	@Parameter(key = "print_goals", group = "Output", description = "Print out goals of class under test")
	public static boolean PRINT_GOALS = false;

	@Parameter(key = "all_goals_file", group = "Output", description = "File to which the list of all goals is written")
	public static String ALL_GOALS_FILE = REPORT_DIR + File.separator + "all.goals";

	@Parameter(key = "write_all_goals_file", group = "Output", description = "If enabled, the list of all goals is written to a file")
	public static boolean WRITE_ALL_GOALS_FILE = false;

	@Parameter(key = "print_current_goals", group = "Output", description = "Print out current goal during test generation")
	public static boolean PRINT_CURRENT_GOALS = false;

	@Parameter(key = "print_covered_goals", group = "Output", description = "Print out covered goals during test generation")
	public static boolean PRINT_COVERED_GOALS = false;

	@Parameter(key = "print_missed_goals", group = "Output", description = "Print out missed goals at the end")
	public static boolean PRINT_MISSED_GOALS = false;

	@Parameter(key = "write_covered_goals_file", group = "Output", description = "Write covered goals file")
	public static boolean WRITE_COVERED_GOALS_FILE = false;

	@Parameter(key = "covered_goals_file", group = "Output", description = "File with relation of tests and covered goals")
	public static String COVERED_GOALS_FILE = REPORT_DIR + File.separator + "covered.goals";

	@Parameter(key = "assertions", group = "Output", description = "Create assertions")
	public static boolean ASSERTIONS = true;

	public enum AssertionStrategy {
		ALL, MUTATION, UNIT
	}

	@Parameter(key = "assertion_strategy", group = "Output", description = "Which assertions to generate")
	public static AssertionStrategy ASSERTION_STRATEGY = AssertionStrategy.MUTATION;

	@Parameter(key = "filter_assertions", group = "Output", description = "Filter flaky assertions")
	public static boolean FILTER_ASSERTIONS = false;

	@Parameter(key = "max_mutants_per_test", group = "Output", description = "How many mutants to use when trying to find assertions for a test")
	public static int MAX_MUTANTS_PER_TEST = 100;

	@Parameter(key = "max_mutants_per_method", group = "Output", description = "How many mutants can be inserted into a single method")
	public static int MAX_MUTANTS_PER_METHOD = 700;

	@Parameter(key = "max_mutants_per_class", group = "Output", description = "How many mutants can be used as target for a single class")
	public static int MAX_MUTANTS_PER_CLASS = 1000;

	@Parameter(key = "max_replace_mutants", group = "Output", description = "How many replacement mutants can be inserted for any one variable")
	public static int MAX_REPLACE_MUTANTS = 100;

	@Parameter(key = "test_dir", group = "Output", description = "Directory in which to place JUnit tests")
	public static String TEST_DIR = "evosuite-tests";

	@Parameter(key = "write_cfg", group = "Output", description = "Create CFG graphs")
	public static boolean WRITE_CFG = false;

	@Parameter(key = "shutdown_hook", group = "Output", description = "Store test suite on Ctrl+C")
	public static boolean SHUTDOWN_HOOK = true;

	@Parameter(key = "show_progress", group = "Output", description = "Show progress bar on console")
	public static boolean SHOW_PROGRESS = true;

	@Parameter(key = "serialize_result", group = "Output", description = "Serialize result of search to main process")
	public static boolean SERIALIZE_RESULT = false;

	@Parameter(key = "new_statistics", group = "Output", description = "Use the new statistics backend on the master")
	public static boolean NEW_STATISTICS = true;
	
	@Parameter(key = "ignore_missing_statistics", group = "Output", description = "Return an empty string for missing output variables")
	public static boolean IGNORE_MISSING_STATISTICS = false;

	@Parameter(key = "float_precision", group = "Output", description = "Precision to use in float comparisons and assertions")
	public static float FLOAT_PRECISION = 0.01F;

	@Parameter(key = "double_precision", group = "Output", description = "Precision to use in double comparisons and assertions")
	public static double DOUBLE_PRECISION = 0.01;

	//@Parameter(key = "old_statistics", group = "Output", description = "Use the old statistics backend on the master")
	//public static boolean OLD_STATISTICS = false;

    @Parameter(key = "validate_runtime_variables", group = "Output", description = "Validate runtime values before writing statistics")
    public static boolean VALIDATE_RUNTIME_VARIABLES = true;

	@Parameter(key = "serialize_ga", group = "Output", description = "Include the GA instance in the test generation result")
	public static boolean SERIALIZE_GA = false;

	public enum StatisticsBackend {
		NONE, CONSOLE, CSV, HTML, DEBUG;
	}

	@Parameter(key = "statistics_backend", group = "Output", description = "Which backend to use to collect data")
	public static StatisticsBackend STATISTICS_BACKEND = StatisticsBackend.CSV;

	@Parameter(key = "timeline_interval", group = "Output", description = "Time interval in milliseconds for timeline statistics")
	public static long TIMELINE_INTERVAL = 60 * 1000;

    @Parameter(key = "timeline_interpolation", group = "Output", description = "Interpolate timeline values")
    public static boolean TIMELINE_INTERPOLATION = true;

    public enum OutputGranularity {
		MERGED, TESTCASE
	}

	@Parameter(key = "output_granularity", group = "Output", description = "Write all test cases for a class into a single file or to separate files.")
	public static OutputGranularity OUTPUT_GRANULARITY = OutputGranularity.MERGED;

	@Parameter(key = "max_coverage_depth", group = "Output", description = "Maximum depth in the calltree to count a branch as covered")
	public static int MAX_COVERAGE_DEPTH = -1;

	public enum TestNamingStrategy {
		NUMBERED, COVERAGE
	}

	@Parameter(key = "test_naming_strategy", group = "Output", description = "What strategy to use to derive names for tests")
	public static TestNamingStrategy TEST_NAMING_STRATEGY = TestNamingStrategy.NUMBERED;

	// ---------------------------------------------------------------
	// Sandbox
	@Parameter(key = "sandbox", group = "Sandbox", description = "Execute tests in a sandbox environment")
	public static boolean SANDBOX = true;

	@Parameter(key = "sandbox_mode", group = "Sandbox", description = "Mode in which the sandbox is applied")
	public static Sandbox.SandboxMode SANDBOX_MODE = Sandbox.SandboxMode.RECOMMENDED;

	@Parameter(key = "filter_sandbox_tests", group = "Sandbox", description = "Drop tests that require the sandbox")
	public static boolean FILTER_SANDBOX_TESTS = false;

    @Parameter(key = "virtual_fs", group = "Sandbox", description = "Usa a virtual file system for all File I/O operations")
    public static boolean VIRTUAL_FS = true;


    @Parameter(key = "virtual_net", group = "Sandbox", description = "Usa a virtual network for all TCP/UDP communications")
    public static boolean VIRTUAL_NET = true;

    @Parameter(key = "use_separate_classloader", group = "Sandbox", description = "Usa a separate classloader in the final test cases")
    public static boolean USE_SEPARATE_CLASSLOADER = true;


    // ---------------------------------------------------------------
	// Experimental


	@Parameter(key = "jee" , description = "Support for JEE")
	public static boolean JEE = true;

	@Parameter(key = "handle_servlets" , description = "Special treatment of JEE Servlets")
	public static boolean HANDLE_SERVLETS = false; //TODO off for now, as we might not need it in the end

	@Parameter(key = "cluster_recursion", description = "The maximum level of recursion when calculating the dependencies in the test cluster")
	public static int CLUSTER_RECURSION = 10;

	@Parameter(key = "sort_calls", description = "Sort SUT methods by remaining coverage to bias search towards uncovered parts")
	public static boolean SORT_CALLS = false;

	@Parameter(key = "sort_objects", description = "Sort objects in a test to make calls on objects closer to SUT more likely")
	public static boolean SORT_OBJECTS = false;

	@Parameter(key = "inheritance_file", description = "Cached version of inheritance tree")
	public static String INHERITANCE_FILE = "";

	@Parameter(key = "branch_eval", description = "Jeremy's branch evaluation")
	public static boolean BRANCH_EVAL = false;

	@Parameter(key = "branch_statement", description = "Require statement coverage for branch coverage")
	public static boolean BRANCH_STATEMENT = false;

	@Parameter(key = "remote_testing", description = "Include remote calls")
	public static boolean REMOTE_TESTING = false;

	@Parameter(key = "cpu_timeout", description = "Measure timeouts on CPU time, not global time")
	public static boolean CPU_TIMEOUT = false;

	@Parameter(key = "log_timeout", description = "Produce output each time a test times out")
	public static boolean LOG_TIMEOUT = false;

	@Parameter(key = "call_probability", description = "Probability to reuse an existing test case, if it produces a required object")
	@DoubleValue(min = 0.0, max = 1.0)
	public static double CALL_PROBABILITY = 0.0;

	@Parameter(key = "usage_models", description = "Names of usage model files")
	public static String USAGE_MODELS = "";

	@Parameter(key = "usage_rate", description = "Probability with which to use transitions out of the OUM")
	@DoubleValue(min = 0.0, max = 1.0)
	public static double USAGE_RATE = 0.5;

	@Parameter(key = "instrumentation_skip_debug", description = "Skip debug information in bytecode instrumentation (needed for compatibility with classes transformed by Emma code instrumentation due to an ASM bug)")
	public static boolean INSTRUMENTATION_SKIP_DEBUG = false;

	@Parameter(key = "instrument_parent", description = "Also count coverage goals in superclasses")
	public static boolean INSTRUMENT_PARENT = false;

	@Parameter(key = "instrument_context", description = "Also instrument methods called from the SUT")
	public static boolean INSTRUMENT_CONTEXT = false;

	@Parameter(key = "instrument_method_calls", description = "Instrument methods calls")
	public static boolean INSTRUMENT_METHOD_CALLS = false;
	
	@Parameter(key = "instrument_libraries", description = "Instrument the libraries used by the project under test")
	public static boolean INSTRUMENT_LIBRARIES = false;

	@Parameter(key = "break_on_exception", description = "Stop test execution if exception occurrs")
	public static boolean BREAK_ON_EXCEPTION = true;

	@Parameter(key = "handle_static_fields", description = "Include methods that update required static fields")
	public static boolean HANDLE_STATIC_FIELDS = true;

	public enum TestFactory {
		RANDOM, ALLMETHODS, TOURNAMENT, JUNIT, ARCHIVE, SERIALIZATION,
		SEED_BEST_INDIVIDUAL, SEED_RANDOM_INDIVIDUAL,
		SEED_BEST_AND_RANDOM_INDIVIDUAL, SEED_BEST_INDIVIDUAL_METHOD,
		SEED_RANDOM_INDIVIDUAL_METHOD, SEED_MUTATED_BEST_INDIVIDUAL
	}

	@Parameter(key = "test_archive", description = "Use an archive of covered goals during test generation")
	public static boolean TEST_ARCHIVE = true;

	@Parameter(key = "test_factory", description = "Which factory creates tests")
	public static TestFactory TEST_FACTORY = TestFactory.ARCHIVE;

	public enum ArchiveType {
		COVERAGE, MIO
	}

	/** Constant <code>ARCHIVE_TYPE=COVERAGE</code> */
	@Parameter(key = "archive_type", description = "Which type of archive to keep track of covered goals during search")
	public static ArchiveType ARCHIVE_TYPE = ArchiveType.COVERAGE;

	@Parameter(key = "seed_file", description = "File storing TestGenerationResult or GeneticAlgorithm")
	public static String SEED_FILE = "";

	@Parameter(key = "seed_probability", description = "Probability to seed on methods with randomness involved")
	public static double SEED_PROBABILITY = 0.1;

	@Parameter(key = "selected_junit", description = "List of fully qualified class names (separated by ':') indicating which JUnit test suites the user has selected (e.g., for seeding)")
	public static String SELECTED_JUNIT = null;

	@Parameter(key = "junit_strict", description = "Only include test files containing the target classname")
	public static boolean JUNIT_STRICT = false;

	@Parameter(key = "seed_clone", description = "Probability with which existing individuals are cloned")
    @DoubleValue(min = 0.0, max = 1.0)
	public static double SEED_CLONE = 0.2;

	@Parameter(key = "seed_mutations", description = "Number of mutations applied to a cloned individual")
	public static int SEED_MUTATIONS = 3;

	@Parameter(key = "seed_dir", group = "Output", description = "Directory name where the best chromosomes are saved")
	public static String SEED_DIR = "evosuite-seeds";

	@Parameter(key = "serialize_regression_test_suite", group = "Output", description = "(Experimental) If enable, the best minimized test suite with assertions is saved")
	public static boolean SERIALIZE_REGRESSION_TEST_SUITE = false;

	@Parameter(key = "concolic_mutation", description = "Deprecated. Probability of using concolic mutation operator")
	@DoubleValue(min = 0.0, max = 1.0)
	@Deprecated
	public static double CONCOLIC_MUTATION = 0.0;

	@Parameter(key = "constraint_solution_attempts", description = "Number of attempts to solve constraints related to one code branch")
	public static int CONSTRAINT_SOLUTION_ATTEMPTS = 3;

	@Parameter(key = "testability_transformation", description = "Apply testability transformation (Yanchuan)")
	public static boolean TESTABILITY_TRANSFORMATION = false;

	@Parameter(key = "TT_stack", description = "Maximum stack depth for testability transformation")
	public static int TT_stack = 10;

	@Parameter(key = "TT", description = "Testability transformation")
	public static boolean TT = false;

	public enum TransformationScope {
		TARGET, PREFIX, ALL
	}

	@Parameter(key = "tt_scope", description = "Testability transformation")
	public static TransformationScope TT_SCOPE = TransformationScope.ALL;

	// ---------------------------------------------------------------
	// Contracts / Asserts:
	@Parameter(key = "check_contracts", description = "Check contracts during test execution")
	public static boolean CHECK_CONTRACTS = false;

	@Parameter(key = "check_contracts_end", description = "Check contracts only once per test")
	public static boolean CHECK_CONTRACTS_END = false;

	@Parameter(key = "catch_undeclared_exceptions", description = "Use try/catch block for undeclared exceptions")
	public static boolean CATCH_UNDECLARED_EXCEPTIONS = true;

	@Parameter(key = "junit_theories", description = "Check JUnit theories as contracts")
	public static String JUNIT_THEORIES = "";


	@Parameter(key = "exception_branches", description = "Instrument code with explicit branches for exceptional control flow")
	public static boolean EXCEPTION_BRANCHES = false;

	@Parameter(key = "error_branches", description = "Instrument code with error checking branches")
	public static boolean ERROR_BRANCHES = false;

	public enum ErrorInstrumentation {
		ARRAY, CAST, DEQUE, DIVISIONBYZERO, LINKEDHASHSET, NPE, OVERFLOW, QUEUE, STACK, VECTOR, LIST
	}

	@Parameter(key = "error_instrumentation", description = "Which instrumentation to use for error checks")
	public static ErrorInstrumentation[] ERROR_INSTRUMENTATION = new ErrorInstrumentation[] {ErrorInstrumentation.ARRAY, ErrorInstrumentation.CAST, ErrorInstrumentation.DEQUE, ErrorInstrumentation.DIVISIONBYZERO, ErrorInstrumentation.LINKEDHASHSET, ErrorInstrumentation.NPE, ErrorInstrumentation.OVERFLOW, ErrorInstrumentation.QUEUE, ErrorInstrumentation.STACK, ErrorInstrumentation.VECTOR};

	@Parameter(key = "enable_asserts_for_evosuite", description = "When running EvoSuite clients, for debugging purposes check its assserts")
	public static boolean ENABLE_ASSERTS_FOR_EVOSUITE = false;

	@Parameter(key = "enable_asserts_for_sut", description = "Check asserts in the SUT")
	public static boolean ENABLE_ASSERTS_FOR_SUT = true;

	// ---------------------------------------------------------------
	// Test Execution
	@Parameter(key = "timeout", group = "Test Execution", description = "Milliseconds allowed to execute the body of a test")
	public static int TIMEOUT = 3000;

	@Parameter(key = "timeout_reset", group = "Test Execution", description = "Milliseconds allowed to execute the static reset of a test")
	public static int TIMEOUT_RESET = 2000;


	@Parameter(key = "concolic_timeout", group = "Test Execution", description = "Milliseconds allowed per test during concolic execution")
	public static int CONCOLIC_TIMEOUT = 15000;

	@Parameter(key = "shutdown_timeout", group = "Test Execution", description = "Milliseconds grace time to shut down test cleanly")
	public static int SHUTDOWN_TIMEOUT = 1000;

	@Parameter(key = "mutation_timeouts", group = "Test Execution", description = "Number of timeouts before we consider a mutant killed")
	public static int MUTATION_TIMEOUTS = 3;

	@Parameter(key = "array_limit", group = "Test Execution", description = "Hard limit on array allocation in the code")
	public static int ARRAY_LIMIT = 1000000;

	@Parameter(key = "max_mutants", group = "Test Execution", description = "Maximum number of mutants to target at the same time")
	public static int MAX_MUTANTS = 100;

	@Parameter(key = "mutation_generations", group = "Test Execution", description = "Number of generations before changing the currently targeted mutants")
	public static int MUTATION_GENERATIONS = 10;

	@Parameter(key = "replace_calls", group = "Test Execution", description = "Replace nondeterministic calls and System.exit")
	public static boolean REPLACE_CALLS = true;

	@Parameter(key = "replace_system_in", group = "Test Execution", description = "Replace System.in with a smart stub/mock")
	public static boolean REPLACE_SYSTEM_IN = true;

	@Parameter(key = "replace_gui", group = "Test Execution", description = "Replace javax.swing with a smart stub/mock")
	public static boolean REPLACE_GUI = false;

	
    @Parameter(key = "max_started_threads", group = "Test Execution", description = "Max number of threads allowed to be started in each test")
    public static int MAX_STARTED_THREADS = RuntimeSettings.maxNumberOfThreads;

    @Parameter(key = "max_loop_iterations", group = "Test Execution", description = "Max number of iterations allowed per loop. A negative value means no check is done.")
    public static long MAX_LOOP_ITERATIONS = RuntimeSettings.maxNumberOfIterationsPerLoop;

    // ---------------------------------------------------------------
	// Debugging

	@Parameter(key = "debug", group = "Debugging", description = "Enables debugging support in the client VM")
	public static boolean DEBUG = false;

	@Parameter(key = "profile", group = "Debugging", description = "Enables profiler support in the client VM")
	public static String PROFILE = "";

	@Parameter(key = "port", group = "Debugging", description = "Port on localhost, to which the client VM will listen for a remote debugger; defaults to 1044")
	@IntValue(min = 1024, max = 65535)
	public static int PORT = 1044;

	@Parameter(key = "jmc", group = "Debugging", description = "Experimental: activate Flight Recorder in spawn client process for Java Mission Control")
	public static boolean JMC = false;


	// ---------------------------------------------------------------
	// TODO: Fix description
	public enum AlternativeFitnessCalculationMode {
		SUM, MIN, MAX, AVG, SINGLE
	}

	@Parameter(key = "alternative_fitness_calculation_mode", description = "")
	public static AlternativeFitnessCalculationMode ALTERNATIVE_FITNESS_CALCULATION_MODE = AlternativeFitnessCalculationMode.SUM;

	@Parameter(key = "starve_by_fitness", description = "")
	public static boolean STARVE_BY_FITNESS = true;

	@Parameter(key = "enable_alternative_fitness_calculation", description = "")
	public static boolean ENABLE_ALTERNATIVE_FITNESS_CALCULATION = false;

	@Parameter(key = "enable_alternative_suite_fitness", description = "")
	public static boolean ENABLE_ALTERNATIVE_SUITE_FITNESS = false;

	@Parameter(key = "defuse_debug_mode", description = "")
	public static boolean DEFUSE_DEBUG_MODE = false;

	@Parameter(key = "defuse_aliases", description = "")
	public static boolean DEFUSE_ALIASES = true;

	@Parameter(key = "randomize_difficulty", description = "")
	public static boolean RANDOMIZE_DIFFICULTY = true;

	// ---------------------------------------------------------------
	// UI Test generation parameters
	@Parameter(key = "UI_BACKGROUND_COVERAGE_DELAY", group = "EXSYST", description = "How often to write out coverage information in the background (in ms). -1 to disable.")
	public static int UI_BACKGROUND_COVERAGE_DELAY = -1;

	// ---------------------------------------------------------------
	// Runtime parameters

	public enum Criterion {
		EXCEPTION, DEFUSE, ALLDEFS, BRANCH, CBRANCH, STRONGMUTATION, WEAKMUTATION,
		MUTATION, STATEMENT, RHO, AMBIGUITY, IBRANCH, READABILITY,
        ONLYBRANCH, ONLYMUTATION, METHODTRACE, METHOD, METHODNOEXCEPTION, LINE, ONLYLINE, OUTPUT, INPUT,
        REGRESSION,	REGRESSIONTESTS, TRYCATCH
	}

    @Parameter(key = "criterion", group = "Runtime", description = "Coverage criterion. Can define more than one criterion by using a ':' separated list")
    public static Criterion[] CRITERION = new Criterion[] {
            //these are basic criteria that should be always on by default
            Criterion.LINE, Criterion.BRANCH, Criterion.EXCEPTION, Criterion.WEAKMUTATION, Criterion.OUTPUT, Criterion.METHOD, Criterion.METHODNOEXCEPTION, Criterion.CBRANCH  };


    /** Cache target class */
	private static Class<?> TARGET_CLASS_INSTANCE = null;
	
	/** Cache target regression class */
	private static Class<?> TARGET_REGRESSION_CLASS_INSTANCE = null;

	@Parameter(key = "CP", group = "Runtime", description = "The classpath of the target classes")
	public static String CP = "";

	@Parameter(key = "CP_file_path", group = "Runtime", description = "Location of file where classpath is specified (in its first line). This is needed for operating systems like Windows where cannot have too long input parameters")
	public static String CP_FILE_PATH = null;


	@Parameter(key = "PROJECT_PREFIX", group = "Runtime", description = "Package name of target package")
	public static String PROJECT_PREFIX = "";

	@Parameter(key = "PROJECT_DIR", group = "Runtime", description = "Directory name of target package")
	public static String PROJECT_DIR = null;

	/** Package name of target class (might be a subpackage) */
	public static String CLASS_PREFIX = "";

	/** Sub-package name of target class */
	public static String SUB_PREFIX = "";

	@Parameter(key = "TARGET_CLASS_PREFIX", group = "Runtime", description = "Prefix of classes we are trying to cover")
	public static String TARGET_CLASS_PREFIX = "";

	/** Class under test */
	@Parameter(key = "TARGET_CLASS", group = "Runtime", description = "Class under test")
	public static String TARGET_CLASS = "";

	/** Method under test */
	@Parameter(key = "target_method", group = "Runtime", description = "Method for which to generate tests")
	public static String TARGET_METHOD = "";

	/** Method under test */
	@Parameter(key = "target_method_prefix", group = "Runtime", description = "All methods matching prefix will be used for generating tests")
	public static String TARGET_METHOD_PREFIX = "";

	/** Method under test */
	@Parameter(key = "target_method_list", group = "Runtime", description = "A colon(:) separated list of methods for which to generate tests")
	public static String TARGET_METHOD_LIST = "";

	@Parameter(key = "hierarchy_data", group = "Runtime", description = "File in which hierarchy data is stored")
	public static String HIERARCHY_DATA = "hierarchy.xml";

	@Parameter(key = "connection_data", group = "Runtime", description = "File in which connection data is stored")
	public static String CONNECTION_DATA = "connection.xml";

	@Parameter(key = "exclude_ibranches_cut", group = "Runtime", description = "Exclude ibranches in the cut, to speed up ibranch as secondary criterion")
	public static boolean EXCLUDE_IBRANCHES_CUT = false;


	/*** Evosuite regression testing properties ***/

	@Parameter(key = "regressioncp", group = "Runtime", description = "Regression testing classpath")
	public static String REGRESSIONCP = ".";

	@Parameter(key = "regression_analysis_combinations", group = "Runtime", description = "What regression fitness combination stragetegy is used")
	public static int REGRESSION_ANALYSIS_COMBINATIONS = 0;

	@Parameter(key = "regression_analysis_branchdistance", group = "Runtime", description = "What regression branch distance fitness strategy is used")
	public static int REGRESSION_ANALYSIS_BRANCHDISTANCE = 0;

	@Parameter(key = "regression_analysis_objectdistance", group = "Runtime", description = "What regression object distance fitness strategy will be used")
	public static int REGRESSION_ANALYSIS_OBJECTDISTANCE = 0;

	@Deprecated
	@Parameter(key = "regression_different_branches", group = "Runtime", description = "Classes under test have different branch orders")
	public static boolean REGRESSION_DIFFERENT_BRANCHES = false;

    @Parameter(key = "regression_branch_distance", group = "Runtime", description = "Enable control-flow distance measurement for regression testing")
    public static boolean REGRESSION_BRANCH_DISTANCE = false;

    @Parameter(key = "regression_fitness", group = "Runtime", description = "Set fitness function for EvosuiteR. [Defaults to Random search]")
    public static RegressionMeasure REGRESSION_FITNESS = RegressionMeasure.RANDOM;

	@Parameter(key = "regression_analyze", group = "Runtime", description = "Analyze the classes under test, to ensure the effectiveness of evosuite")
	public static boolean REGRESSION_ANALYZE = false;

	@Parameter(key = "regression_random_strategy", group = "Runtime", description = "What strategy to take after the first fault is found")
	public static int REGRESSION_RANDOM_STRATEGY = 3;

	@Parameter(key = "regression_disable_special_assertions", group = "Runtime", description = "disable undesirable assertions")
	public static boolean REGRESSION_DISABLE_SPECIAL_ASSERTIONS = false;

	@Parameter(key = "regression_diversity", group = "Runtime", description = "Include diversity fitness measurement")
	public static boolean REGRESSION_DIVERSITY = false;

    @Parameter(key = "regression_skip_similar", group = "Runtime", description = "Skip running EvosuiteR on similar classes")
    public static boolean REGRESSION_SKIP_SIMILAR = false;

    @Parameter(key = "regression_skip_different_cfg", group = "Runtime", description = "Skip running EvosuiteR on classes with different control-flow-graph")
    public static boolean REGRESSION_SKIP_DIFFERENT_CFG = false;

    @Parameter(key = "regression_statistics", group = "Runtime", description = "Track extra search statistics during regression testing")
    public static boolean REGRESSION_STATISTICS = false;

	@Parameter(key = "keep_regression_archive", group = "Runtime", description = "Keep an archive of regression tests")
	public static boolean KEEP_REGRESSION_ARCHIVE = false;
	
	
	public enum Strategy {
	    ONEBRANCH, EVOSUITE, RANDOM, RANDOM_FIXED, ENTBUG, REGRESSION, MOSUITE, DSE, NOVELTY
	}

	@Parameter(key = "strategy", group = "Runtime", description = "Which mode to use")
	public static Strategy STRATEGY = Strategy.EVOSUITE;

	@Parameter(key = "process_communication_port", group = "Runtime", description = "Port at which the communication with the external process is done")
	public static int PROCESS_COMMUNICATION_PORT = -1;

	@Parameter(key = "spawn_process_manager_port", group = "Runtime", description = "Port at which the spawn process manager (if any) is listening")
	public static Integer SPAWN_PROCESS_MANAGER_PORT = null;

	@Parameter(key = "stopping_port", group = "Runtime", description = "Port at which a stopping condition waits for interruption")
	public static int STOPPING_PORT = -1;

	@Parameter(key = "max_stalled_threads", group = "Runtime", description = "Number of stalled threads")
	public static int MAX_STALLED_THREADS = 10;

	@Parameter(key = "ignore_threads", group = "Runtime", description = "Do not attempt to kill threads matching this prefix")
	public static String[] IGNORE_THREADS = new String[] {};

	@Parameter(key = "min_free_mem", group = "Runtime", description = "Minimum amount of available memory")
	public static int MIN_FREE_MEM = 50 * 1000 * 1000;


	@Parameter(key = "client_on_thread", group = "Runtime", description = "Run client process on same JVM of master in separate thread. To be used only for debugging purposes")
	public static volatile boolean CLIENT_ON_THREAD = false;


	@Parameter(key = "is_running_a_system_test", group = "Runtime", description = "Specify that a system test is running. To be used only for debugging purposes")
	public static volatile boolean IS_RUNNING_A_SYSTEM_TEST = false;



	// ---------------------------------------------------------------
	// Seeding test cases

	@Parameter(key = "classpath", group = "Test Seeding", description = "The classpath needed to compile the seeding test case.")
	public static String[] CLASSPATH = new String[] { "" };

	@Parameter(key = "sourcepath", group = "Test Seeding", description = "The path to the test case source.")
	public static String[] SOURCEPATH = new String[] { "" };

	// ---------------------------------------------------------------
	// Eclipse Plug-in flag

	@Parameter(key = "eclipse_plugin", group = "Plugin", description = "Running plugin for experiments. Use EvoSuiteTest annotation and decorate generated tests with (checked = false).")
	public static boolean ECLIPSE_PLUGIN = false;
	
	// Added - fix for @NotNull annotations issue on evo mailing list

	@Parameter(key = "honour_data_annotations", group = "Runtime", description = "Allows EvoSuite to generate tests with or without honouring the parameter data annotations")
	public static boolean HONOUR_DATA_ANNOTATIONS = true;

	/**
	 * Get all parameters that are available
	 *
	 * @return a {@link java.util.Set} object.
	 */
	public static Set<String> getParameters() {
		return parameterMap.keySet();
	}

	/**
	 * Determine fields that are declared as parameters
	 */
	private static void reflectMap() {
		for (Field f : Properties.class.getFields()) {
			if (f.isAnnotationPresent(Parameter.class)) {
				Parameter p = f.getAnnotation(Parameter.class);
				parameterMap.put(p.key(), f);
				try {
					defaultMap.put(f, f.get(null));
				} catch (Exception e) {
					logger.error("Exception: " + e.getMessage(), e);
				}
			}
		}
	}

	/**
	 * Initialize properties from property file or command line parameters
	 */
	private void initializeProperties() throws IllegalStateException{
		for (String parameter : parameterMap.keySet()) {
			try {
				String property = System.getProperty(parameter);
				if (property == null) {
					property = properties.getProperty(parameter);
				}
				if (property != null) {
					setValue(parameter, property);
				}
			} catch (Exception e) {
                throw new IllegalStateException("Wrong parameter settings for '" + parameter + "': " + e.getMessage());
            }
		}
		if (POPULATION_LIMIT == PopulationLimit.STATEMENTS) {
			if (MAX_LENGTH < POPULATION) {
				MAX_LENGTH = POPULATION;
			}
		}
	}

	/**
	 * Load and initialize a properties file from the default path
	 */
	public void loadProperties(boolean silent) {
		loadPropertiesFile(System.getProperty(PROPERTIES_FILE,
				"evosuite-files/evosuite.properties"), silent);
		initializeProperties();
	}

	/**
	 * Load and initialize a properties file from a given path
	 *
	 * @param propertiesPath
	 *            a {@link java.lang.String} object.
	 */
	public void loadProperties(String propertiesPath, boolean silent) {
		loadPropertiesFile(propertiesPath, silent);
		initializeProperties();
	}

	/**
	 * Load a properties file
	 *
	 * @param propertiesPath
	 *            a {@link java.lang.String} object.
	 */
	public void loadPropertiesFile(String propertiesPath, boolean silent) {
		properties = new java.util.Properties();
		try {
			InputStream in = null;
			File propertiesFile = new File(propertiesPath);
			if (propertiesFile.exists()) {
				in = new FileInputStream(propertiesPath);
				properties.load(in);

				if (!silent)
					LoggingUtils.getEvoLogger().info(
							"* Properties loaded from "
									+ propertiesFile.getAbsolutePath());
			} else {
				propertiesPath = "evosuite.properties";
				in = this.getClass().getClassLoader()
						.getResourceAsStream(propertiesPath);
				if (in != null) {
					properties.load(in);
					if (!silent)
						LoggingUtils.getEvoLogger().info(
								"* Properties loaded from "
										+ this.getClass().getClassLoader()
												.getResource(propertiesPath)
												.getPath());
				}
				// logger.info("* Properties loaded from default configuration file.");
			}
		} catch (FileNotFoundException e) {
			logger.warn("- Error: Could not find configuration file "
					+ propertiesPath);
		} catch (IOException e) {
			logger.warn("- Error: Could not find configuration file "
					+ propertiesPath);
		} catch (Exception e) {
			logger.warn("- Error: Could not find configuration file "
					+ propertiesPath);
		}
	}

	/** All fields representing values, inserted via reflection */
	private static Map<String, Field> parameterMap = new HashMap<String, Field>();

	/** All fields representing values, inserted via reflection */
	private static Map<Field, Object> defaultMap = new HashMap<Field, Object>();

	static {
		// need to do it once, to capture all the default values
		reflectMap();
	}

	/**
	 * Keep track of which fields have been changed from their defaults during
	 * loading
	 */
	private static Set<String> changedFields = new HashSet<String>();

	/**
	 * Get class of parameter
	 *
	 * @param key
	 *            a {@link java.lang.String} object.
	 * @throws org.evosuite.Properties.NoSuchParameterException
	 *             if any.
	 * @return a {@link java.lang.Class} object.
	 */
	public static Class<?> getType(String key) throws NoSuchParameterException {
		if (!parameterMap.containsKey(key))
			throw new NoSuchParameterException(key);

		Field f = parameterMap.get(key);
		return f.getType();
	}

	/**
	 * Get description string of parameter
	 *
	 * @param key
	 *            a {@link java.lang.String} object.
	 * @throws org.evosuite.Properties.NoSuchParameterException
	 *             if any.
	 * @return a {@link java.lang.String} object.
	 */
	public static String getDescription(String key)
			throws NoSuchParameterException {
		if (!parameterMap.containsKey(key))
			throw new NoSuchParameterException(key);

		Field f = parameterMap.get(key);
		Parameter p = f.getAnnotation(Parameter.class);
		return p.description();
	}

	/**
	 * Get group name of parameter
	 *
	 * @param key
	 *            a {@link java.lang.String} object.
	 * @throws org.evosuite.Properties.NoSuchParameterException
	 *             if any.
	 * @return a {@link java.lang.String} object.
	 */
	public static String getGroup(String key) throws NoSuchParameterException {
		if (!parameterMap.containsKey(key))
			throw new NoSuchParameterException(key);

		Field f = parameterMap.get(key);
		Parameter p = f.getAnnotation(Parameter.class);
		return p.group();
	}

	/**
	 * Get integer boundaries
	 *
	 * @param key
	 *            a {@link java.lang.String} object.
	 * @throws org.evosuite.Properties.NoSuchParameterException
	 *             if any.
	 * @return a {@link org.evosuite.Properties.IntValue} object.
	 */
	public static IntValue getIntLimits(String key)
			throws NoSuchParameterException {
		if (!parameterMap.containsKey(key))
			throw new NoSuchParameterException(key);

		Field f = parameterMap.get(key);
		return f.getAnnotation(IntValue.class);
	}

	/**
	 * Get long boundaries
	 *
	 * @param key
	 *            a {@link java.lang.String} object.
	 * @throws org.evosuite.Properties.NoSuchParameterException
	 *             if any.
	 * @return a {@link org.evosuite.Properties.LongValue} object.
	 */
	public static LongValue getLongLimits(String key)
			throws NoSuchParameterException {
		if (!parameterMap.containsKey(key))
			throw new NoSuchParameterException(key);

		Field f = parameterMap.get(key);
		return f.getAnnotation(LongValue.class);
	}

	/**
	 * Get double boundaries
	 *
	 * @param key
	 *            a {@link java.lang.String} object.
	 * @throws org.evosuite.Properties.NoSuchParameterException
	 *             if any.
	 * @return a {@link org.evosuite.Properties.DoubleValue} object.
	 */
	public static DoubleValue getDoubleLimits(String key)
			throws NoSuchParameterException {
		if (!parameterMap.containsKey(key))
			throw new NoSuchParameterException(key);

		Field f = parameterMap.get(key);
		return f.getAnnotation(DoubleValue.class);
	}

	/**
	 * Get an integer parameter value
	 *
	 * @param key
	 *            a {@link java.lang.String} object.
	 * @throws org.evosuite.Properties.NoSuchParameterException
	 *             if any.
	 * @throws java.lang.IllegalArgumentException
	 *             if any.
	 * @throws java.lang.IllegalAccessException
	 *             if any.
	 * @return a int.
	 */
	public static int getIntegerValue(String key)
			throws NoSuchParameterException, IllegalArgumentException,
			IllegalAccessException {
		if (!parameterMap.containsKey(key))
			throw new NoSuchParameterException(key);

		return parameterMap.get(key).getInt(null);
	}

	/**
	 * Get an integer parameter value
	 *
	 * @param key
	 *            a {@link java.lang.String} object.
	 * @throws org.evosuite.Properties.NoSuchParameterException
	 *             if any.
	 * @throws java.lang.IllegalArgumentException
	 *             if any.
	 * @throws java.lang.IllegalAccessException
	 *             if any.
	 * @return a long.
	 */
	public static long getLongValue(String key)
			throws NoSuchParameterException, IllegalArgumentException,
			IllegalAccessException {
		if (!parameterMap.containsKey(key))
			throw new NoSuchParameterException(key);

		return parameterMap.get(key).getLong(null);
	}

	/**
	 * Get a boolean parameter value
	 *
	 * @param key
	 *            a {@link java.lang.String} object.
	 * @throws org.evosuite.Properties.NoSuchParameterException
	 *             if any.
	 * @throws java.lang.IllegalArgumentException
	 *             if any.
	 * @throws java.lang.IllegalAccessException
	 *             if any.
	 * @return a boolean.
	 */
	public static boolean getBooleanValue(String key)
			throws NoSuchParameterException, IllegalArgumentException,
			IllegalAccessException {
		if (!parameterMap.containsKey(key))
			throw new NoSuchParameterException(key);

		return parameterMap.get(key).getBoolean(null);
	}

	/**
	 * Get a double parameter value
	 *
	 * @param key
	 *            a {@link java.lang.String} object.
	 * @throws org.evosuite.Properties.NoSuchParameterException
	 *             if any.
	 * @throws java.lang.IllegalArgumentException
	 *             if any.
	 * @throws java.lang.IllegalAccessException
	 *             if any.
	 * @return a double.
	 */
	public static double getDoubleValue(String key)
			throws NoSuchParameterException, IllegalArgumentException,
			IllegalAccessException {
		if (!parameterMap.containsKey(key))
			throw new NoSuchParameterException(key);

		return parameterMap.get(key).getDouble(null);
	}

	/**
	 * Get parameter value as string (works for all types)
	 *
	 * @param key
	 *            a {@link java.lang.String} object.
	 * @throws org.evosuite.Properties.NoSuchParameterException
	 *             if any.
	 * @throws java.lang.IllegalArgumentException
	 *             if any.
	 * @throws java.lang.IllegalAccessException
	 *             if any.
	 * @return a {@link java.lang.String} object.
	 */
	public static String getStringValue(String key)
			throws NoSuchParameterException, IllegalArgumentException,
			IllegalAccessException {
		if (!parameterMap.containsKey(key))
			throw new NoSuchParameterException(key);

		StringBuffer sb = new StringBuffer();
		Object val = parameterMap.get(key).get(null);
		if (val != null && val.getClass().isArray()) {
			int len = Array.getLength(val);
			for (int i = 0; i < len; i++) {
				if (i > 0)
					sb.append(";");

				sb.append(Array.get(val, i));
			}
		} else {
			sb.append(val);
		}
		return sb.toString();
	}

	/**
	 * Check if there exist any parameter with given name
	 *
	 * @param parameterName
	 * @return
	 */
	public static boolean hasParameter(String parameterName) {
		return parameterMap.containsKey(parameterName);
	}

	/**
	 * Set parameter to new integer value
	 *
	 * @param key
	 *            a {@link java.lang.String} object.
	 * @param value
	 *            a int.
	 * @throws org.evosuite.Properties.NoSuchParameterException
	 *             if any.
	 * @throws java.lang.IllegalAccessException
	 *             if any.
	 * @throws java.lang.IllegalArgumentException
	 *             if any.
	 */
	public void setValue(String key, int value)
			throws NoSuchParameterException, IllegalArgumentException,
			IllegalAccessException {
		if (!parameterMap.containsKey(key))
			throw new NoSuchParameterException(key);

		Field f = parameterMap.get(key);

		if (f.isAnnotationPresent(IntValue.class)) {
			IntValue i = f.getAnnotation(IntValue.class);
			if (value < i.min() || value > i.max())
				throw new IllegalArgumentException();
		}

		f.setInt(this, value);
	}

	/**
	 * Set parameter to new long value
	 *
	 * @param key
	 *            a {@link java.lang.String} object.
	 * @param value
	 *            a long.
	 * @throws org.evosuite.Properties.NoSuchParameterException
	 *             if any.
	 * @throws java.lang.IllegalAccessException
	 *             if any.
	 * @throws java.lang.IllegalArgumentException
	 *             if any.
	 */
	public void setValue(String key, long value)
			throws NoSuchParameterException, IllegalArgumentException,
			IllegalAccessException {
		if (!parameterMap.containsKey(key))
			throw new NoSuchParameterException(key);

		Field f = parameterMap.get(key);

		if (f.isAnnotationPresent(LongValue.class)) {
			LongValue i = f.getAnnotation(LongValue.class);
			if (value < i.min() || value > i.max())
				throw new IllegalArgumentException();
		}

		f.setLong(this, value);
	}

	/**
	 * Set parameter to new boolean value
	 *
	 * @param key
	 *            a {@link java.lang.String} object.
	 * @param value
	 *            a boolean.
	 * @throws org.evosuite.Properties.NoSuchParameterException
	 *             if any.
	 * @throws java.lang.IllegalAccessException
	 *             if any.
	 * @throws java.lang.IllegalArgumentException
	 *             if any.
	 */
	public void setValue(String key, boolean value)
			throws NoSuchParameterException, IllegalArgumentException,
			IllegalAccessException {
		if (!parameterMap.containsKey(key))
			throw new NoSuchParameterException(key);

		Field f = parameterMap.get(key);
		f.setBoolean(this, value);
	}

	/**
	 * Set parameter to new double value
	 *
	 * @param key
	 *            a {@link java.lang.String} object.
	 * @param value
	 *            a double.
	 * @throws org.evosuite.Properties.NoSuchParameterException
	 *             if any.
	 * @throws java.lang.IllegalArgumentException
	 *             if any.
	 * @throws java.lang.IllegalAccessException
	 *             if any.
	 */
	public void setValue(String key, double value)
			throws NoSuchParameterException, IllegalArgumentException,
			IllegalAccessException {
		if (!parameterMap.containsKey(key))
			throw new NoSuchParameterException(key);

		Field f = parameterMap.get(key);
		if (f.isAnnotationPresent(DoubleValue.class)) {
			DoubleValue i = f.getAnnotation(DoubleValue.class);
			if (value < i.min() || value > i.max())
				throw new IllegalArgumentException();
		}
		f.setDouble(this, value);
	}

	/**
	 * Set parameter to new value from String
	 *
	 * @param key
	 *            a {@link java.lang.String} object.
	 * @param value
	 *            a {@link java.lang.String} object.
	 * @throws org.evosuite.Properties.NoSuchParameterException
	 *             if any.
	 * @throws java.lang.IllegalArgumentException
	 *             if any.
	 * @throws java.lang.IllegalAccessException
	 *             if any.
	 */
	@SuppressWarnings({ "rawtypes", "unchecked" })
	public void setValue(String key, String value)
			throws NoSuchParameterException, IllegalArgumentException,
			IllegalAccessException {
		if (!parameterMap.containsKey(key)) {
			throw new NoSuchParameterException(key);
		}

		Field f = parameterMap.get(key);
		changedFields.add(key);

		//Enum
		if (f.getType().isEnum()) {
			f.set(null, Enum.valueOf((Class<Enum>) f.getType(),
					value.toUpperCase()));
		}
		//Integers
		else if (f.getType().equals(int.class)) {
			setValue(key, Integer.parseInt(value));
		} else if (f.getType().equals(Integer.class)) {
			setValue(key, (Integer) Integer.parseInt(value));
		}
		//Long
		else if (f.getType().equals(long.class)) {
			setValue(key, Long.parseLong(value));
		} else if (f.getType().equals(Long.class)) {
			setValue(key, (Long) Long.parseLong(value));
		}
		//Boolean
		else if (f.getType().equals(boolean.class)) {
			setValue(key, strictParseBoolean(value));
		} else if (f.getType().equals(Boolean.class)) {
			setValue(key, (Boolean) strictParseBoolean(value));
		}
		//Double
		else if (f.getType().equals(double.class)) {
			setValue(key, Double.parseDouble(value));
		} else if (f.getType().equals(Double.class)) {
			setValue(key, (Double) Double.parseDouble(value));
		}
		//Array
		else if (f.getType().isArray()) {
			if (f.getType().isAssignableFrom(String[].class)) {
				setValue(key, value.split(":"));
			} else if (f.getType().getComponentType().equals(Criterion.class)) {
				String[] values = value.split(":");
				Criterion[] criteria = new Criterion[values.length];

				int pos = 0;
				for (String stringValue : values) {
					criteria[pos++] = Enum.valueOf(Criterion.class,
							stringValue.toUpperCase());
				}

				f.set(this, criteria);
			}
		} else {
			f.set(null, value);
		}
	}

	/**
	 * we need this strict function because Boolean.parseBoolean silently
	 * ignores malformed strings
	 *
	 * @param s
	 * @return
	 */
	protected boolean strictParseBoolean(String s) {
		if (s == null || s.isEmpty()) {
			throw new IllegalArgumentException(
					"empty string does not represent a valid boolean");
		}

		if (s.equalsIgnoreCase("true")) {
			return true;
		}

		if (s.equalsIgnoreCase("false")) {
			return false;
		}

		throw new IllegalArgumentException(
				"Invalid string representing a boolean: " + s);
	}

	/**
	 * <p>
	 * setValue
	 * </p>
	 *
	 * @param key
	 *            a {@link java.lang.String} object.
	 * @param value
	 *            an array of {@link java.lang.String} objects.
	 * @throws org.evosuite.Properties.NoSuchParameterException
	 *             if any.
	 * @throws java.lang.IllegalArgumentException
	 *             if any.
	 * @throws java.lang.IllegalAccessException
	 *             if any.
	 */
	public void setValue(String key, String[] value)
			throws NoSuchParameterException, IllegalArgumentException,
			IllegalAccessException {
		if (!parameterMap.containsKey(key)) {
			throw new NoSuchParameterException(key);
		}

		Field f = parameterMap.get(key);

		f.set(this, value);
	}

	/**
	 * Set the given <code>key</code> variable to the given input Object
	 * <code>value</code>
	 *
	 * @param key
	 * @param value
	 * @throws NoSuchParameterException
	 * @throws IllegalArgumentException
	 * @throws IllegalAccessException
	 */
	public void setValue(String key, Object value)
			throws NoSuchParameterException, IllegalArgumentException,
			IllegalAccessException {
		if (!parameterMap.containsKey(key)) {
			throw new NoSuchParameterException(key);
		}

		Field f = parameterMap.get(key);

		f.set(this, value);
	}

	/** Singleton instance */
	private static Properties instance = null; // new Properties(true, true);

	/** Internal properties hashmap */
	private java.util.Properties properties;

	/** Constructor */
	private Properties(boolean loadProperties, boolean silent) {
		if (loadProperties)
			loadProperties(silent);
		setClassPrefix();
	}

	/**
	 * Singleton accessor
	 *
	 * @return a {@link org.evosuite.Properties} object.
	 */
	public static Properties getInstance() {
		if (instance == null)
			instance = new Properties(true, false);
		return instance;
	}

	/**
	 * Singleton accessor
	 *
	 * @return a {@link org.evosuite.Properties} object.
	 */
	public static Properties getInstanceSilent() {
		if (instance == null)
			instance = new Properties(true, true);
		return instance;
	}

	/**
	 * This exception is used when a non-existent parameter is accessed
	 *
	 *
	 */
	public static class NoSuchParameterException extends Exception {

		private static final long serialVersionUID = 9074828392047742535L;

		public NoSuchParameterException(String key) {
			super("No such property defined: " + key);
		}
	}

	private static void setClassPrefix() {
		if (TARGET_CLASS != null && !TARGET_CLASS.equals("")) {
			if (TARGET_CLASS.contains(".")) {
				CLASS_PREFIX = TARGET_CLASS.substring(0,
						TARGET_CLASS.lastIndexOf('.'));
				SUB_PREFIX = CLASS_PREFIX.replace(PROJECT_PREFIX + ".", "");
			}
			if (PROJECT_PREFIX == null || PROJECT_PREFIX.equals("")) {
				if (CLASS_PREFIX.contains("."))
					PROJECT_PREFIX = CLASS_PREFIX.substring(0,
							CLASS_PREFIX.indexOf("."));
				else
					PROJECT_PREFIX = CLASS_PREFIX;
				// LoggingUtils.getEvoLogger().info("* Using project prefix: "
				// + PROJECT_PREFIX);
			}
		}
	}
	
	private static boolean toReturnRegression = false;
	
	/*
	 * Get target class
	 * 
	 * @param isOriginal whether or not you want the original or the regression class.
	 */
	public static Class<?> getTargetClassRegression(boolean isOriginal){
		if (isOriginal && TARGET_CLASS_INSTANCE != null
		        && TARGET_CLASS_INSTANCE.getCanonicalName().equals(TARGET_CLASS))
			return TARGET_CLASS_INSTANCE;
		else if(!isOriginal && TARGET_REGRESSION_CLASS_INSTANCE != null
		        && TARGET_REGRESSION_CLASS_INSTANCE.getCanonicalName().equals(TARGET_CLASS))
			return TARGET_REGRESSION_CLASS_INSTANCE;
		
		if(isOriginal)
		 toReturnRegression = true;
		
		 Class<?> targetClass = getTargetClass(true);
		 
		 toReturnRegression = false;
		 return targetClass;
	}

	/**
	 * Returns the target class. It required, it also executes the 
	 * <clinit> class initialiser of the target class 
	 * 
	 * @return the initialised target class
	 */
	public static Class<?> getInitializedTargetClass() {
		return getTargetClass(true);
	}

	/**
	 * Returns the target class. If the class is not yet initialised, 
	 * this method *does not* execute the <clinit> class initialiser of the target class. 
	 * This method explicitly states that the <clinit> method is not executed 
	 * because of this method.
	 * 
	 * @return the target class. The target class could be uninitialised
	 */
	public static Class<?> getTargetClassAndDontInitialise() {
		return getTargetClass(false);
	}

	
	/**
	 * Returns true if there is a loaded target class object.
	 * Warning: resetTargetClass() does not load the class, only
	 * discards the previous target class object.
	 * @return
	 */
	public static boolean hasTargetClassBeenLoaded() {
		return TARGET_CLASS_INSTANCE != null;
	}

	/**
	 * Get class object of class under test
	 *
	 * @return a {@link java.lang.Class} object.
	 */
	private static Class<?> getTargetClass(boolean initialise) {

		if (TARGET_CLASS_INSTANCE != null
				&& TARGET_CLASS_INSTANCE.getCanonicalName()
						.equals(TARGET_CLASS))
			return TARGET_CLASS_INSTANCE;

		if (TARGET_CLASS_INSTANCE!=null) { 
			TARGET_CLASS_INSTANCE = null;
		}

		boolean wasLoopCheckOn = LoopCounter.getInstance().isActivated();

		try {
			/*
			 * TODO: loading the SUT will execute its static initializer.
			 * This might interact with the environment (eg, read a file, access static
			 * variables of other classes), and even fails if an exception is thrown.
			 * Those cases should be handled here before starting the search.
			 */

			Runtime.getInstance().resetRuntime(); //it is important to initialize the VFS


			LoopCounter.getInstance().setActive(false);
			TARGET_CLASS_INSTANCE = Class.forName(TARGET_CLASS, initialise,
					TestGenerationContext.getInstance().getClassLoaderForSUT());
			

			if (STRATEGY == Strategy.REGRESSION) {
				TARGET_REGRESSION_CLASS_INSTANCE = Class.forName(TARGET_CLASS, initialise,
                        TestGenerationContext.getInstance().getRegressionClassLoaderForSUT());
			}

			setClassPrefix();

		} catch (ClassNotFoundException e) {
			LoggingUtils.getEvoLogger().warn(
					"* Could not find class under test " + Properties.TARGET_CLASS + ": " + e);
		} finally {
			LoopCounter.getInstance().setActive(wasLoopCheckOn);
		}

		return (Properties.toReturnRegression) ? TARGET_REGRESSION_CLASS_INSTANCE : TARGET_CLASS_INSTANCE;
	}

	/**
	 * Get class object of class under test
	 *
	 * @return a {@link java.lang.Class} object.
	 */
	public static void resetTargetClass() {
		TARGET_CLASS_INSTANCE = null;
	}

	/**
	 * Update the evosuite.properties file with the current setting
	 */
	public void writeConfiguration() {
		URL fileURL = this.getClass().getClassLoader()
				.getResource("evosuite.properties");
		String name = fileURL.getFile();
		writeConfiguration(name);
	}

	/**
	 * Update the evosuite.properties file with the current setting
	 *
	 * @param fileName
	 *            a {@link java.lang.String} object.
	 */
	public void writeConfiguration(String fileName) {
		StringBuffer buffer = new StringBuffer();
		buffer.append("CP=");
		// Replace backslashes with forwardslashes, as backslashes are dropped during reading
		// TODO: What if there are weird characters in the code? Need regex
		buffer.append(ClassPathHandler.getInstance()
				.getTargetProjectClasspath().replace("\\", "/"));
		buffer.append("\nPROJECT_PREFIX=");
		if (Properties.PROJECT_PREFIX != null)
			buffer.append(Properties.PROJECT_PREFIX);
		buffer.append("\n");

		Map<String, Set<Parameter>> fieldMap = new HashMap<String, Set<Parameter>>();
		for (Field f : Properties.class.getFields()) {
			if (f.isAnnotationPresent(Parameter.class)) {
				Parameter p = f.getAnnotation(Parameter.class);
				if (!fieldMap.containsKey(p.group()))
					fieldMap.put(p.group(), new HashSet<Parameter>());

				fieldMap.get(p.group()).add(p);
			}
		}

		for (String group : fieldMap.keySet()) {
			if (group.equals("Runtime"))
				continue;

			buffer.append("#--------------------------------------\n");
			buffer.append("# ");
			buffer.append(group);
			buffer.append("\n#--------------------------------------\n\n");
			for (Parameter p : fieldMap.get(group)) {
				buffer.append("# ");
				buffer.append(p.description());
				buffer.append("\n");
				if (!changedFields.contains(p.key()))
					buffer.append("#");
				buffer.append(p.key());
				buffer.append("=");
				try {
					buffer.append(getStringValue(p.key()));
				} catch (Exception e) {
					logger.error("Exception " + e.getMessage(), e);
				}
				buffer.append("\n\n");
			}
		}
		FileIOUtils.writeFile(buffer.toString(), fileName);
	}

	/**
	 * <p>
	 * resetToDefaults
	 * </p>
	 */
	public void resetToDefaults() {
		Properties.instance = new Properties(false, true);
		for (Field f : Properties.class.getFields()) {
			if (f.isAnnotationPresent(Parameter.class)) {
				if (defaultMap.containsKey(f)) {
					try {
						f.set(null, defaultMap.get(f));
					} catch (Exception e) {
						logger.error("Failed to init property field " + f
								+ " , " + e.getMessage(), e);
					}
				}
			}
		}
	}
	
	
	/*
	 * whether or not the regression mode is running
	 */
	public static boolean isRegression(){
		boolean isRegression = (STRATEGY == Strategy.REGRESSION);
		return isRegression;
	}


}<|MERGE_RESOLUTION|>--- conflicted
+++ resolved
@@ -300,9 +300,6 @@
 	// ---------------------------------------------------------------
 	// Search algorithm
 	public enum Algorithm {
-<<<<<<< HEAD
-		STANDARDGA, MONOTONICGA, ONEPLUSONEEA, MUPLUSLAMBDAEA, STEADYSTATEGA, RANDOM, NSGAII, MOSA, DYNAMOSA, LIPS, SPEA2, ONEPLUSLAMBDALAMBDAGA, BREEDERGA, CELLULARGA, MIO, STANDARDCHEMICALREACTION
-=======
 		// random
 		RANDOM_SEARCH,
 		// GAs
@@ -310,10 +307,9 @@
 		// mu-lambda
 		ONE_PLUS_LAMBDA_LAMBDA_GA, ONE_PLUS_ONE_EA, MU_PLUS_LAMBDA_EA, MU_LAMBDA_EA,
 		// many-objective algorithms
-		MOSA, LIPS, MIO,
+		MOSA, DYNAMOSA, LIPS, MIO,
 		// multiple-objective optimisation algorithms
 		NSGAII, SPEA2
->>>>>>> f4887fe3
 	}
 
 	// MOSA PROPERTIES
