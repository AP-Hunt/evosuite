--- conflicted
+++ resolved
@@ -1409,11 +1409,7 @@
 
 
 	public enum Strategy {
-<<<<<<< HEAD
-		ONEBRANCH, EVOSUITE, RANDOM, RANDOM_FIXED, REGRESSION, REGRESSIONTESTS
-=======
-		ONEBRANCH, EVOSUITE, RANDOM, RANDOM_FIXED, REGRESSION, ENTBUG
->>>>>>> 936b3446
+		ONEBRANCH, EVOSUITE, RANDOM, RANDOM_FIXED, ENTBUG, REGRESSION, REGRESSIONTESTS
 	}
 	
 	/** Constant <code>REGRESSIONCP</code> */
