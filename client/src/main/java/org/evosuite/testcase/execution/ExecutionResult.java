--- conflicted
+++ resolved
@@ -415,12 +415,9 @@
 		copy.trace = trace.lazyClone();
 		copy.explicitExceptions.putAll(explicitExceptions);
 		copy.executionTime = executionTime;
-<<<<<<< HEAD
 		copy.objectPool.addAll(objectPool);
-=======
 		if(returnValues != null)
 			copy.returnValues = new HashMap<MethodStatement, Object>(returnValues);
->>>>>>> 40a2f6b9
 		for (Class<?> clazz : traces.keySet()) {
 			copy.traces.put(clazz, traces.get(clazz).clone());
 		}
