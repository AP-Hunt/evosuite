/**
 * Copyright (C) 2010-2015 Gordon Fraser, Andrea Arcuri and EvoSuite
 * contributors
 *
 * This file is part of EvoSuite.
 *
 * EvoSuite is free software: you can redistribute it and/or modify it
 * under the terms of the GNU Lesser Public License as published by the
 * Free Software Foundation, either version 3.0 of the License, or (at your
 * option) any later version.
 *
 * EvoSuite is distributed in the hope that it will be useful, but
 * WITHOUT ANY WARRANTY; without even the implied warranty of
 * MERCHANTABILITY or FITNESS FOR A PARTICULAR PURPOSE. See the GNU
 * Lesser Public License for more details.
 *
 * You should have received a copy of the GNU Lesser Public License along
 * with EvoSuite. If not, see <http://www.gnu.org/licenses/>.
 */
package org.evosuite.testcase.execution;

import org.evosuite.assertion.OutputTrace;
import org.evosuite.coverage.mutation.Mutation;
import org.evosuite.testcase.TestCase;
import org.evosuite.testcase.statements.MethodStatement;
import org.slf4j.Logger;
import org.slf4j.LoggerFactory;

import java.util.*;

public class ExecutionResult implements Cloneable {

	private static final Logger logger = LoggerFactory.getLogger(ExecutionResult.class);
	
	/** Test case that produced this execution result */
	public TestCase test;

	/** Mutation that was active during execution */
	public Mutation mutation;

	/** Map statement number to raised exception */
	protected Map<Integer, Throwable> exceptions = new HashMap<Integer, Throwable>();

	/** Record for each exception if it was explicitly thrown 
	 * 
	 * <p>
	 * FIXME: internal data structures should never be null...
	 * */
	public Map<Integer, Boolean> explicitExceptions = new HashMap<Integer, Boolean>();

	/** Trace recorded during execution */
	protected ExecutionTrace trace;

	/** Duration of execution */
	protected long executionTime = 0L;

	/** Number of statements executed */
	protected int executedStatements = 0;

	/** Was there a permission denied during execution? */
	protected boolean hasSecurityException = false;

	/** Set of System properties that were read during test execution */
	protected Set<String> readProperties;
	
	/**
	 * Keep track of whether any System property was written
	 */
	protected boolean wasAnyPropertyWritten;
	
	/**
	 * @return the executedStatements
	 */
	public int getExecutedStatements() {
		return executedStatements;
	}

	/**
	 * @param executedStatements
	 *            the executedStatements to set
	 */
	public void setExecutedStatements(int executedStatements) {
		this.executedStatements = executedStatements;
	}

	/** Output traces produced by observers */
	protected final Map<Class<?>, OutputTrace<?>> traces = new HashMap<Class<?>, OutputTrace<?>>();

	/** Mapping of method statements to actual return values */
	private Map<MethodStatement, Object> returnValues;

	/** Mapping of method statements to actual argument values */
	private Map<MethodStatement, List<Object>> argumentsValues;

	// experiment .. tried to remember intermediately calculated ControlFlowDistances .. no real speed up
	//	public Map<Branch, ControlFlowDistance> intermediateDistances;

	/**
	 * Default constructor when executing without mutation
	 * 
	 * @param t
	 *            a {@link org.evosuite.testcase.TestCase} object.
	 */
	public ExecutionResult(TestCase t) {
		trace = null;
		mutation = null;
		test = t;
	}

	/**
	 * <p>
	 * Copy the input map data into internal structures
	 * </p>
	 * 
	 * @param data
	 *            a {@link java.util.Map} object. It has a mapping from test
	 *            sequence position toward thrown exception
	 */
	public void setThrownExceptions(Map<Integer, Throwable> data) {
		exceptions.clear();
		for (Integer position : data.keySet()) {
			reportNewThrownException(position, data.get(position));
		}
	}

	
	/**
	 * <p>
	 * getFirstPositionOfThrownException
	 * </p>
	 * 
	 * @return a {@link java.lang.Integer} object.
	 */
	public Integer getFirstPositionOfThrownException() {
		Integer min = null;
		for (Integer position : exceptions.keySet()) {
			if (min == null || position < min) {
				min = position;
			}
		}
		return min;
	}

	/**
	 * <p>
	 * reportNewThrownException
	 * </p>
	 * 
	 * @param position
	 *            a {@link java.lang.Integer} object.
	 * @param t
	 *            a {@link java.lang.Throwable} object.
	 */
	public void reportNewThrownException(Integer position, Throwable t) {
		exceptions.put(position, t);
	}

	/**
	 * <p>
	 * getPositionsWhereExceptionsWereThrown
	 * </p>
	 * 
	 * @return a {@link java.util.Set} object.
	 */
	public Set<Integer> getPositionsWhereExceptionsWereThrown() {
		return exceptions.keySet();
	}

	/**
	 * <p>
	 * getAllThrownExceptions
	 * </p>
	 * 
	 * @return a {@link java.util.Collection} object.
	 */
	public Collection<Throwable> getAllThrownExceptions() {
		return exceptions.values();
	}

	/**
	 * <p>
	 * isThereAnExceptionAtPosition
	 * </p>
	 * 
	 * @param position
	 *            a {@link java.lang.Integer} object.
	 * @return a boolean.
	 */
	public boolean isThereAnExceptionAtPosition(Integer position) {
		return exceptions.containsKey(position);
	}

	/**
	 * <p>
	 * noThrownExceptions
	 * </p>
	 * 
	 * @return a boolean.
	 */
	public boolean noThrownExceptions() {
		return exceptions.isEmpty();
	}

	/**
	 * <p>
	 * getExceptionThrownAtPosition
	 * </p>
	 * 
	 * @param position
	 *            a {@link java.lang.Integer} object.
	 * @return a {@link java.lang.Throwable} object.
	 */
	public Throwable getExceptionThrownAtPosition(Integer position) {
		return exceptions.get(position);
	}

	/**
	 * <p>
	 * getNumberOfThrownExceptions
	 * </p>
	 * 
	 * @return a int.
	 */
	public int getNumberOfThrownExceptions() {
		return exceptions.size();
	}

	/**
	 * shouldn't be used
	 * 
	 * @return a {@link java.util.Map} object.
	 */
	@Deprecated
	public Map<Integer, Throwable> exposeExceptionMapping() {
		return exceptions;
	}

	/**
	 * 
	 * @return Mapping of statement indexes and thrown exceptions.
	 */
	public Map<Integer, Throwable> getCopyOfExceptionMapping() {
		Map<Integer, Throwable> copy = new HashMap<Integer, Throwable>();
		copy.putAll(exceptions);
		return copy;
	}

	/**
	 * Constructor when executing with mutation
	 * 
	 * @param t
	 *            a {@link org.evosuite.testcase.TestCase} object.
	 * @param m
	 *            a {@link org.evosuite.coverage.mutation.Mutation} object.
	 */
	public ExecutionResult(TestCase t, Mutation m) {
		trace = null;
		mutation = m;
		test = t;
	}

	/**
	 * Accessor to the execution trace
	 * 
	 * @return a {@link org.evosuite.testcase.execution.ExecutionTrace} object.
	 */
	public ExecutionTrace getTrace() {
		return trace;
	}

	/**
	 * Set execution trace to different value
	 * 
	 * @param trace
	 *            a {@link org.evosuite.testcase.execution.ExecutionTrace} object.
	 */
	public void setTrace(ExecutionTrace trace) throws IllegalArgumentException{
		if(trace==null){
			throw new IllegalArgumentException("Trace cannot be null");
		}
		this.trace = trace;
	}

	/**
	 * Store a new output trace
	 * 
	 * @param trace
	 *            a {@link org.evosuite.assertion.OutputTrace} object.
	 * @param clazz
	 *            a {@link java.lang.Class} object.
	 */
	public void setTrace(OutputTrace<?> trace, Class<?> clazz) {
		traces.put(clazz, trace);
	}

	/**
	 * Accessor for output trace produced by an observer of a particular class
	 * 
	 * @param clazz
	 *            a {@link java.lang.Class} object.
	 * @return a {@link org.evosuite.assertion.OutputTrace} object.
	 */
	public OutputTrace<?> getTrace(Class<?> clazz) {
		return traces.get(clazz);
	}

	/**
	 * Accessor for the output traces produced by observers
	 * 
	 * @return a {@link java.util.Collection} object.
	 */
	public Collection<OutputTrace<?>> getTraces() {
		return traces.values();
	}

	/**
	 * Was the reason for termination a timeout?
	 * 
	 * @return a boolean.
	 */
	public boolean hasTimeout() {
		if (test == null)
			return false;

		int size = test.size();
		if (exceptions.containsKey(size)) {
			if (exceptions.get(size) instanceof TestCaseExecutor.TimeoutExceeded) {
				return true;
			}
		}

		return false;
	}

	/**
	 * Does the test contain an exception caused in the test itself?
	 * 
	 * @return a boolean.
	 */
	public boolean hasTestException() {
		if (test == null)
			return false;

		for (Throwable t : exceptions.values()) {
			if (t instanceof CodeUnderTestException)
				return true;
		}

		return false;
	}

	/**
	 * Is there an undeclared exception in the trace?
	 * 
	 * @return a boolean.
	 */
	public boolean hasUndeclaredException() {
		if (test == null)
			return false;

		for (Integer i : exceptions.keySet()) {
			Throwable t = exceptions.get(i);
			// Exceptions can be placed at test.size(), e.g. for timeouts
			assert i>=0 && i<=test.size() : "Exception "+t+" at position "+i+" in test of length "+test.size()+": "+test.toCode(exceptions);
			if(i >= test.size())
				continue;
			
			if (!test.getStatement(i).getDeclaredExceptions().contains(t.getClass()))
				return true;
		}

		return false;
	}

	/**
	 * check if the test case threw any security exception
	 * 
	 * @return
	 */
	public boolean hasSecurityException() {
		return hasSecurityException;
	}

	public void setSecurityException(boolean value) {
		logger.debug("Changing hasSecurityException from "+hasSecurityException +" to "+value);
		hasSecurityException = value;
	}

	/**
	 * @return the executionTime
	 */
	public long getExecutionTime() {
		return executionTime;
	}

	/**
	 * @param executionTime
	 *            the executionTime to set
	 */
	public void setExecutionTime(long executionTime) {
		this.executionTime = executionTime;
	}

	/** {@inheritDoc} */
	@Override
	public ExecutionResult clone() {
		ExecutionResult copy = new ExecutionResult(test, mutation);
		copy.exceptions.putAll(exceptions);
		copy.trace = trace.lazyClone();
		copy.explicitExceptions.putAll(explicitExceptions);
		copy.executionTime = executionTime;
		if(returnValues != null)
			copy.returnValues = new HashMap<MethodStatement, Object>(returnValues);
		if(argumentsValues != null)
			copy.argumentsValues = new HashMap<MethodStatement, List<Object>>(argumentsValues);
		for (Class<?> clazz : traces.keySet()) {
			copy.traces.put(clazz, traces.get(clazz).clone());
		}
		if(readProperties!=null){
			copy.readProperties = new LinkedHashSet<String>();
			copy.readProperties.addAll(readProperties);
		}
		copy.wasAnyPropertyWritten = wasAnyPropertyWritten;

		return copy;
	}

	/** {@inheritDoc} */
	@Override
	public String toString() {
		String result = "";
		result += "Trace:";
		result += trace;
		return result;
	}

	public Set<String> getReadProperties() {
		return readProperties;
	}

	public void setReadProperties(Set<String> readProperties) {
		this.readProperties = readProperties;
	}

	public boolean wasAnyPropertyWritten() {
		return wasAnyPropertyWritten;
	}

	public void setWasAnyPropertyWritten(boolean wasAnyPropertyWritten) {
		this.wasAnyPropertyWritten = wasAnyPropertyWritten;
	}

	public Map<MethodStatement, Object> getReturnValues() {
		if (this.returnValues == null)
			this.returnValues = new HashMap<MethodStatement, Object>(); 
		return this.returnValues;
	}

	public void setReturnValues(Map<MethodStatement, Object> returnValues) {
		this.returnValues = returnValues;		
	}

<<<<<<< HEAD
	public Map<MethodStatement, List<Object>> getArgumentsValues() {
		if (this.argumentsValues == null)
			this.argumentsValues = new HashMap<MethodStatement, List<Object>>();
		return this.argumentsValues;
	}

	public void setArgumentsValues(Map<MethodStatement, List<Object>> argumentsValues) {
		this.argumentsValues = argumentsValues;
	}

=======
	public void setTest(TestCase tc) {
		this.test = tc;
	}

	
>>>>>>> e1770cb2
}<|MERGE_RESOLUTION|>--- conflicted
+++ resolved
@@ -460,7 +460,10 @@
 		this.returnValues = returnValues;		
 	}
 
-<<<<<<< HEAD
+	public void setTest(TestCase tc) {
+		this.test = tc;
+	}
+
 	public Map<MethodStatement, List<Object>> getArgumentsValues() {
 		if (this.argumentsValues == null)
 			this.argumentsValues = new HashMap<MethodStatement, List<Object>>();
@@ -471,11 +474,4 @@
 		this.argumentsValues = argumentsValues;
 	}
 
-=======
-	public void setTest(TestCase tc) {
-		this.test = tc;
-	}
-
-	
->>>>>>> e1770cb2
 }