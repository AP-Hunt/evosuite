/**
 * Copyright (C) 2011,2012 Gordon Fraser, Andrea Arcuri and EvoSuite
 * contributors
 * 
 * This file is part of EvoSuite.
 * 
 * EvoSuite is free software: you can redistribute it and/or modify it under the
 * terms of the GNU Public License as published by the Free Software Foundation,
 * either version 3 of the License, or (at your option) any later version.
 * 
 * EvoSuite is distributed in the hope that it will be useful, but WITHOUT ANY
 * WARRANTY; without even the implied warranty of MERCHANTABILITY or FITNESS FOR
 * A PARTICULAR PURPOSE. See the GNU Public License for more details.
 * 
 * You should have received a copy of the GNU Public License along with
 * EvoSuite. If not, see <http://www.gnu.org/licenses/>.
 */
/**
 * 
 */
package org.evosuite.instrumentation.coverage;

import java.util.Iterator;
import java.util.List;

import org.evosuite.coverage.branch.Branch;
import org.evosuite.coverage.branch.BranchPool;
import org.evosuite.graphs.GraphPool;
import org.evosuite.graphs.cfg.BytecodeInstruction;
import org.evosuite.graphs.cfg.RawControlFlowGraph;
import org.evosuite.runtime.instrumentation.AnnotatedLabel;
import org.objectweb.asm.Opcodes;
import org.objectweb.asm.tree.AbstractInsnNode;
import org.objectweb.asm.tree.InsnList;
import org.objectweb.asm.tree.InsnNode;
import org.objectweb.asm.tree.JumpInsnNode;
import org.objectweb.asm.tree.LabelNode;
import org.objectweb.asm.tree.LdcInsnNode;
import org.objectweb.asm.tree.LookupSwitchInsnNode;
import org.objectweb.asm.tree.MethodInsnNode;
import org.objectweb.asm.tree.MethodNode;
import org.objectweb.asm.tree.TableSwitchInsnNode;
import org.slf4j.Logger;
import org.slf4j.LoggerFactory;

/**
 * <p>
 * BranchInstrumentation class.
 * </p>
 * 
 * @author Copied from CFGMethodAdapter
 */
public class BranchInstrumentation implements MethodInstrumentation {

	/** Constant <code>logger</code> */
	protected static final Logger logger = LoggerFactory.getLogger(BranchInstrumentation.class);

	private ClassLoader classLoader;
	/*
	 * (non-Javadoc)
	 * 
	 * @see
	 * org.evosuite.cfg.MethodInstrumentation#analyze(org.objectweb
	 * .asm.tree.MethodNode, org.jgrapht.Graph, java.lang.String,
	 * java.lang.String, int)
	 */
	/** {@inheritDoc} */
	@SuppressWarnings("unchecked")
	@Override
	public void analyze(ClassLoader classLoader, MethodNode mn, String className,
	        String methodName, int access) {
		this.classLoader = classLoader;
		
		RawControlFlowGraph graph = GraphPool.getInstance(classLoader).getRawCFG(className,
		                                                                         methodName);
		Iterator<AbstractInsnNode> j = mn.instructions.iterator();
		while (j.hasNext()) {
			AbstractInsnNode in = j.next();
			for (BytecodeInstruction v : graph.vertexSet()) {

				// If this is in the CFG and it's a branch...
				if (in.equals(v.getASMNode())) {
					if (v.isBranch()) {
						if (in.getPrevious() instanceof LabelNode) {
							LabelNode label = (LabelNode) in.getPrevious();
							if (label.getLabel() instanceof AnnotatedLabel) {
								AnnotatedLabel aLabel = (AnnotatedLabel) label.getLabel();
<<<<<<< HEAD
								if (aLabel.info == Boolean.TRUE) {
									logger.info("Found artificial branch!");
									Branch b = BranchPool.getInstance(classLoader).getBranchForInstruction(v);
									b.setInstrumented(true);
								} else {
									logger.info("Found AnnotatedNode ... confused!");

=======
								if(aLabel.isStartTag()) {
									if(!aLabel.shouldIgnore()) {
										logger.debug("Found artificial branch: "+v);
										Branch b = BranchPool.getBranchForInstruction(v);
										b.setInstrumented(true);
									} else {
										continue; 
									}
>>>>>>> ce1d31dc
								}
							}
						}
						mn.instructions.insertBefore(v.getASMNode(),
						                             getInstrumentation(v));

					} else if (v.isSwitch()) {

						mn.instructions.insertBefore(v.getASMNode(),
						                             getSwitchInstrumentation(v, mn,
						                                                      className,
						                                                      methodName));

					}
				}
			}
		}
		mn.maxStack += 4;
	}

	/**
	 * <p>
	 * getInstrumentation
	 * </p>
	 * 
	 * @param instruction
	 *            a {@link org.evosuite.graphs.cfg.BytecodeInstruction} object.
	 * @return a {@link org.objectweb.asm.tree.InsnList} object.
	 */
	protected InsnList getInstrumentation(BytecodeInstruction instruction) {
		if (instruction == null)
			throw new IllegalArgumentException("null given");
		if (!instruction.isActualBranch())
			throw new IllegalArgumentException("branch instruction expected");
		if (!BranchPool.getInstance(classLoader).isKnownAsNormalBranchInstruction(instruction))
			throw new IllegalArgumentException(
			        "expect given instruction to be known by the BranchPool as a normal branch isntruction");

		int opcode = instruction.getASMNode().getOpcode();
		int instructionId = instruction.getInstructionId();
		int branchId = BranchPool.getInstance(classLoader).getActualBranchIdForNormalBranchInstruction(instruction);
		if (branchId < 0)
			throw new IllegalStateException(
			        "expect BranchPool to know branchId for alle branch instructions");

		InsnList instrumentation = new InsnList();

		switch (opcode) {
		case Opcodes.IFEQ:
		case Opcodes.IFNE:
		case Opcodes.IFLT:
		case Opcodes.IFGE:
		case Opcodes.IFGT:
		case Opcodes.IFLE:
			instrumentation.add(new InsnNode(Opcodes.DUP));
			instrumentation.add(new LdcInsnNode(opcode));
			// instrumentation.add(new LdcInsnNode(id));
			instrumentation.add(new LdcInsnNode(branchId));
			instrumentation.add(new LdcInsnNode(instructionId));
			instrumentation.add(new MethodInsnNode(Opcodes.INVOKESTATIC,
			        "org/evosuite/testcase/execution/ExecutionTracer", "passedBranch", "(IIII)V", false));
			logger.debug("Adding passedBranch val=?, opcode=" + opcode + ", branch="
			        + branchId + ", bytecode_id=" + instructionId);

			break;
		case Opcodes.IF_ICMPEQ:
		case Opcodes.IF_ICMPNE:
		case Opcodes.IF_ICMPLT:
		case Opcodes.IF_ICMPGE:
		case Opcodes.IF_ICMPGT:
		case Opcodes.IF_ICMPLE:
			instrumentation.add(new InsnNode(Opcodes.DUP2));
			instrumentation.add(new LdcInsnNode(opcode));
			// instrumentation.add(new LdcInsnNode(id));
			instrumentation.add(new LdcInsnNode(branchId));
			instrumentation.add(new LdcInsnNode(instructionId));
			instrumentation.add(new MethodInsnNode(Opcodes.INVOKESTATIC,
			        "org/evosuite/testcase/execution/ExecutionTracer", "passedBranch", "(IIIII)V", false));
			break;
		case Opcodes.IF_ACMPEQ:
		case Opcodes.IF_ACMPNE:
			instrumentation.add(new InsnNode(Opcodes.DUP2));
			instrumentation.add(new LdcInsnNode(opcode));
			// instrumentation.add(new LdcInsnNode(id));
			instrumentation.add(new LdcInsnNode(branchId));
			instrumentation.add(new LdcInsnNode(instructionId));
			instrumentation.add(new MethodInsnNode(Opcodes.INVOKESTATIC,
			        "org/evosuite/testcase/execution/ExecutionTracer", "passedBranch",
			        "(Ljava/lang/Object;Ljava/lang/Object;III)V", false));
			break;
		case Opcodes.IFNULL:
		case Opcodes.IFNONNULL:
			instrumentation.add(new InsnNode(Opcodes.DUP));
			instrumentation.add(new LdcInsnNode(opcode));
			// instrumentation.add(new LdcInsnNode(id));
			instrumentation.add(new LdcInsnNode(branchId));
			instrumentation.add(new LdcInsnNode(instructionId));
			instrumentation.add(new MethodInsnNode(Opcodes.INVOKESTATIC,
			        "org/evosuite/testcase/execution/ExecutionTracer", "passedBranch",
			        "(Ljava/lang/Object;III)V", false));
			break;
		}
		return instrumentation;
	}

	/**
	 * Creates the instrumentation for switch statements as follows:
	 * 
	 * For each case <key>: in the switch, two calls to the ExecutionTracer are
	 * added to the instrumentation, indicating whether the case is hit directly
	 * or not. This is done by addInstrumentationForSwitchCases().
	 * 
	 * Additionally in order to trace the execution of the default: case of the
	 * switch, the following instrumentation is added using
	 * addDefaultCaseInstrumentation():
	 * 
	 * A new switch, holding the same <key>s as the original switch we want to
	 * cover. All cases point to a label after which a call to the
	 * ExecutionTracer is added, indicating that the default case was not hit
	 * directly. Symmetrically the new switch has a default case: holding a call
	 * to the ExecutionTracer to indicate that the default will be hit directly.
	 * 
	 * @param v
	 *            a {@link org.evosuite.graphs.cfg.BytecodeInstruction} object.
	 * @param mn
	 *            a {@link org.objectweb.asm.tree.MethodNode} object.
	 * @param className
	 *            a {@link java.lang.String} object.
	 * @param methodName
	 *            a {@link java.lang.String} object.
	 * @return a {@link org.objectweb.asm.tree.InsnList} object.
	 */
	protected InsnList getSwitchInstrumentation(BytecodeInstruction v, MethodNode mn,
	        String className, String methodName) {
		InsnList instrumentation = new InsnList();

		if (!v.isSwitch())
			throw new IllegalArgumentException("switch instruction expected");

		addInstrumentationForDefaultSwitchCase(v, instrumentation);

		addInstrumentationForSwitchCases(v, instrumentation, className, methodName);

		return instrumentation;
	}

	/**
	 * For each actual case <key>: of a switch this method adds instrumentation
	 * for the Branch corresponding to that case to the given instruction list.
	 * 
	 * @param v
	 *            a {@link org.evosuite.graphs.cfg.BytecodeInstruction} object.
	 * @param instrumentation
	 *            a {@link org.objectweb.asm.tree.InsnList} object.
	 * @param className
	 *            a {@link java.lang.String} object.
	 * @param methodName
	 *            a {@link java.lang.String} object.
	 */
	protected void addInstrumentationForSwitchCases(BytecodeInstruction v,
	        InsnList instrumentation, String className, String methodName) {

		if (!v.isSwitch())
			throw new IllegalArgumentException("switch instruction expected");

		List<Branch> caseBranches = BranchPool.getInstance(classLoader).getCaseBranchesForSwitch(v);

		if (caseBranches == null || caseBranches.isEmpty())
			throw new IllegalStateException(
			        "expect BranchPool to know at least one Branch for each switch instruction");

		for (Branch targetCaseBranch : caseBranches) {
			if (targetCaseBranch.isDefaultCase())
				continue; // handled elsewhere

			Integer targetCaseValue = targetCaseBranch.getTargetCaseValue();
			Integer targetCaseBranchId = targetCaseBranch.getActualBranchId();

			instrumentation.add(new InsnNode(Opcodes.DUP));
			instrumentation.add(new LdcInsnNode(targetCaseValue));
			instrumentation.add(new LdcInsnNode(Opcodes.IF_ICMPEQ));
			instrumentation.add(new LdcInsnNode(targetCaseBranchId));
			instrumentation.add(new LdcInsnNode(v.getInstructionId()));
			instrumentation.add(new MethodInsnNode(Opcodes.INVOKESTATIC,
			        "org/evosuite/testcase/execution/ExecutionTracer", "passedBranch", "(IIIII)V", false));
		}
	}

	/**
	 * <p>
	 * addInstrumentationForDefaultSwitchCase
	 * </p>
	 * 
	 * @param v
	 *            a {@link org.evosuite.graphs.cfg.BytecodeInstruction} object.
	 * @param instrumentation
	 *            a {@link org.objectweb.asm.tree.InsnList} object.
	 */
	protected void addInstrumentationForDefaultSwitchCase(BytecodeInstruction v,
	        InsnList instrumentation) {

		if (v.isTableSwitch())
			addInstrumentationForDefaultTableswitchCase(v, instrumentation);

		if (v.isLookupSwitch())
			addInstrumentationForDefaultLookupswitchCase(v, instrumentation);

	}

	/**
	 * <p>
	 * addInstrumentationForDefaultTableswitchCase
	 * </p>
	 * 
	 * @param v
	 *            a {@link org.evosuite.graphs.cfg.BytecodeInstruction} object.
	 * @param instrumentation
	 *            a {@link org.objectweb.asm.tree.InsnList} object.
	 */
	protected void addInstrumentationForDefaultTableswitchCase(BytecodeInstruction v,
	        InsnList instrumentation) {

		if (!v.isTableSwitch())
			throw new IllegalArgumentException("tableswitch instruction expected");

		// setup instructions

		TableSwitchInsnNode toInstrument = (TableSwitchInsnNode) v.getASMNode();

		LabelNode caseLabel = new LabelNode();
		LabelNode defaultLabel = new LabelNode();
		LabelNode endLabel = new LabelNode();

		int keySize = (toInstrument.max - toInstrument.min) + 1;
		LabelNode[] caseLabels = new LabelNode[keySize];
		for (int i = 0; i < keySize; i++)
			caseLabels[i] = caseLabel;

		TableSwitchInsnNode mySwitch = new TableSwitchInsnNode(toInstrument.min,
		        toInstrument.max, defaultLabel, caseLabels);

		// add instrumentation
		addDefaultCaseInstrumentation(v, instrumentation, mySwitch, defaultLabel,
		                              caseLabel, endLabel);

	}

	/**
	 * <p>
	 * addInstrumentationForDefaultLookupswitchCase
	 * </p>
	 * 
	 * @param v
	 *            a {@link org.evosuite.graphs.cfg.BytecodeInstruction} object.
	 * @param instrumentation
	 *            a {@link org.objectweb.asm.tree.InsnList} object.
	 */
	protected void addInstrumentationForDefaultLookupswitchCase(BytecodeInstruction v,
	        InsnList instrumentation) {

		if (!v.isLookupSwitch())
			throw new IllegalArgumentException("lookup switch expected");

		// setup instructions
		LookupSwitchInsnNode toInstrument = (LookupSwitchInsnNode) v.getASMNode();

		LabelNode caseLabel = new LabelNode();
		LabelNode defaultLabel = new LabelNode();
		LabelNode endLabel = new LabelNode();

		int keySize = toInstrument.keys.size();

		int[] keys = new int[keySize];
		LabelNode[] labels = new LabelNode[keySize];
		for (int i = 0; i < keySize; i++) {
			keys[i] = (Integer) toInstrument.keys.get(i);
			labels[i] = caseLabel;
		}

		LookupSwitchInsnNode myLookup = new LookupSwitchInsnNode(defaultLabel, keys,
		        labels);

		addDefaultCaseInstrumentation(v, instrumentation, myLookup, defaultLabel,
		                              caseLabel, endLabel);

	}

	/**
	 * <p>
	 * addDefaultCaseInstrumentation
	 * </p>
	 * 
	 * @param v
	 *            a {@link org.evosuite.graphs.cfg.BytecodeInstruction} object.
	 * @param instrumentation
	 *            a {@link org.objectweb.asm.tree.InsnList} object.
	 * @param mySwitch
	 *            a {@link org.objectweb.asm.tree.AbstractInsnNode} object.
	 * @param defaultLabel
	 *            a {@link org.objectweb.asm.tree.LabelNode} object.
	 * @param caseLabel
	 *            a {@link org.objectweb.asm.tree.LabelNode} object.
	 * @param endLabel
	 *            a {@link org.objectweb.asm.tree.LabelNode} object.
	 */
	protected void addDefaultCaseInstrumentation(BytecodeInstruction v,
	        InsnList instrumentation, AbstractInsnNode mySwitch, LabelNode defaultLabel,
	        LabelNode caseLabel, LabelNode endLabel) {

		int defaultCaseBranchId = BranchPool.getInstance(classLoader).getDefaultBranchForSwitch(v).getActualBranchId();

		// add helper switch
		instrumentation.add(new InsnNode(Opcodes.DUP));
		instrumentation.add(mySwitch);

		// add call for default case not covered
		instrumentation.add(caseLabel);
		addDefaultCaseNotCoveredCall(v, instrumentation, defaultCaseBranchId);

		// jump over default (break)
		instrumentation.add(new JumpInsnNode(Opcodes.GOTO, endLabel));

		// add call for default case covered
		instrumentation.add(defaultLabel);
		addDefaultCaseCoveredCall(v, instrumentation, defaultCaseBranchId);

		instrumentation.add(endLabel);

	}

	/**
	 * <p>
	 * addDefaultCaseCoveredCall
	 * </p>
	 * 
	 * @param v
	 *            a {@link org.evosuite.graphs.cfg.BytecodeInstruction} object.
	 * @param instrumentation
	 *            a {@link org.objectweb.asm.tree.InsnList} object.
	 * @param defaultCaseBranchId
	 *            a int.
	 */
	protected void addDefaultCaseCoveredCall(BytecodeInstruction v,
	        InsnList instrumentation, int defaultCaseBranchId) {

		instrumentation.add(new LdcInsnNode(0));
		instrumentation.add(new LdcInsnNode(Opcodes.IFEQ));
		instrumentation.add(new LdcInsnNode(defaultCaseBranchId));
		instrumentation.add(new LdcInsnNode(v.getInstructionId()));
		instrumentation.add(new MethodInsnNode(Opcodes.INVOKESTATIC,
		        "org/evosuite/testcase/execution/ExecutionTracer", "passedBranch", "(IIII)V", false));

	}

	/**
	 * <p>
	 * addDefaultCaseNotCoveredCall
	 * </p>
	 * 
	 * @param v
	 *            a {@link org.evosuite.graphs.cfg.BytecodeInstruction} object.
	 * @param instrumentation
	 *            a {@link org.objectweb.asm.tree.InsnList} object.
	 * @param defaultCaseBranchId
	 *            a int.
	 */
	protected void addDefaultCaseNotCoveredCall(BytecodeInstruction v,
	        InsnList instrumentation, int defaultCaseBranchId) {

		instrumentation.add(new LdcInsnNode(0));
		instrumentation.add(new LdcInsnNode(Opcodes.IFNE));
		instrumentation.add(new LdcInsnNode(defaultCaseBranchId));
		instrumentation.add(new LdcInsnNode(v.getInstructionId()));
		instrumentation.add(new MethodInsnNode(Opcodes.INVOKESTATIC,
		        "org/evosuite/testcase/execution/ExecutionTracer", "passedBranch", "(IIII)V", false));
	}

	/*
	 * (non-Javadoc)
	 * 
	 * @see
	 * org.evosuite.cfg.MethodInstrumentation#executeOnExcludedMethods
	 * ()
	 */
	/** {@inheritDoc} */
	@Override
	public boolean executeOnExcludedMethods() {
		return false;
	}

	/*
	 * (non-Javadoc)
	 * 
	 * @see
	 * org.evosuite.cfg.MethodInstrumentation#executeOnMainMethod()
	 */
	/** {@inheritDoc} */
	@Override
	public boolean executeOnMainMethod() {
		return false;
	}

}<|MERGE_RESOLUTION|>--- conflicted
+++ resolved
@@ -85,24 +85,14 @@
 							LabelNode label = (LabelNode) in.getPrevious();
 							if (label.getLabel() instanceof AnnotatedLabel) {
 								AnnotatedLabel aLabel = (AnnotatedLabel) label.getLabel();
-<<<<<<< HEAD
-								if (aLabel.info == Boolean.TRUE) {
-									logger.info("Found artificial branch!");
-									Branch b = BranchPool.getInstance(classLoader).getBranchForInstruction(v);
-									b.setInstrumented(true);
-								} else {
-									logger.info("Found AnnotatedNode ... confused!");
-
-=======
 								if(aLabel.isStartTag()) {
 									if(!aLabel.shouldIgnore()) {
 										logger.debug("Found artificial branch: "+v);
-										Branch b = BranchPool.getBranchForInstruction(v);
+										Branch b = BranchPool.getInstance(classLoader).getBranchForInstruction(v);
 										b.setInstrumented(true);
 									} else {
 										continue; 
 									}
->>>>>>> ce1d31dc
 								}
 							}
 						}
