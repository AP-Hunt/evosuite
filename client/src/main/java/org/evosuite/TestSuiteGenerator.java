/**
 * Copyright (C) 2010-2015 Gordon Fraser, Andrea Arcuri and EvoSuite
 * contributors
 *
 * This file is part of EvoSuite.
 *
 * EvoSuite is free software: you can redistribute it and/or modify it
 * under the terms of the GNU Lesser Public License as published by the
 * Free Software Foundation, either version 3.0 of the License, or (at your
 * option) any later version.
 *
 * EvoSuite is distributed in the hope that it will be useful, but
 * WITHOUT ANY WARRANTY; without even the implied warranty of
 * MERCHANTABILITY or FITNESS FOR A PARTICULAR PURPOSE. See the GNU
 * Lesser Public License for more details.
 *
 * You should have received a copy of the GNU Lesser Public License along
 * with EvoSuite. If not, see <http://www.gnu.org/licenses/>.
 */
package org.evosuite;
 
import org.evosuite.Properties.AssertionStrategy;
import org.evosuite.Properties.Criterion;
import org.evosuite.Properties.TestFactory;
import org.evosuite.assertion.AssertionGenerator;
import org.evosuite.assertion.CompleteAssertionGenerator;
import org.evosuite.assertion.SimpleMutationAssertionGenerator;
import org.evosuite.assertion.UnitAssertionGenerator;
import org.evosuite.classpath.ClassPathHandler;
import org.evosuite.contracts.ContractChecker;
import org.evosuite.contracts.FailingTestSet;
import org.evosuite.coverage.CoverageAnalysis;
import org.evosuite.coverage.FitnessFunctions;
import org.evosuite.coverage.TestFitnessFactory;
import org.evosuite.coverage.branch.Branch;
import org.evosuite.coverage.branch.BranchPool;
import org.evosuite.coverage.dataflow.DefUseCoverageSuiteFitness;
import org.evosuite.ga.metaheuristics.GeneticAlgorithm;
import org.evosuite.ga.stoppingconditions.StoppingCondition;
import org.evosuite.junit.JUnitAnalyzer;
import org.evosuite.junit.writer.TestSuiteWriter;
import org.evosuite.result.TestGenerationResult;
import org.evosuite.result.TestGenerationResultBuilder;
import org.evosuite.rmi.ClientServices;
import org.evosuite.rmi.service.ClientState;
import org.evosuite.runtime.sandbox.PermissionStatistics;
import org.evosuite.runtime.sandbox.Sandbox;
import org.evosuite.seeding.ObjectPool;
import org.evosuite.seeding.ObjectPoolManager;
import org.evosuite.setup.DependencyAnalysis;
import org.evosuite.setup.TestCluster;
import org.evosuite.statistics.RuntimeVariable;
import org.evosuite.statistics.StatisticsSender;
import org.evosuite.strategy.EntBugTestStrategy;
import org.evosuite.strategy.FixedNumRandomTestStrategy;
import org.evosuite.strategy.IndividualTestStrategy;
import org.evosuite.strategy.RandomTestStrategy;
import org.evosuite.strategy.TestGenerationStrategy;
import org.evosuite.strategy.WholeTestSuiteStrategy;
import org.evosuite.symbolic.DSEStats;
import org.evosuite.testcase.ConstantInliner;
import org.evosuite.testcase.TestCase;
import org.evosuite.testcase.TestChromosome;
import org.evosuite.testcase.TestFitnessFunction;
import org.evosuite.testcase.ValueMinimizer;
import org.evosuite.testcase.execution.ExecutionResult;
import org.evosuite.testcase.execution.ExecutionTraceImpl;
import org.evosuite.testcase.execution.TestCaseExecutor;
import org.evosuite.testsuite.RegressionTestSuiteSerialization;
import org.evosuite.testsuite.TestSuiteChromosome;
import org.evosuite.testsuite.TestSuiteFitnessFunction;
import org.evosuite.testsuite.TestSuiteMinimizer;
import org.evosuite.testsuite.TestSuiteSerialization;
import org.evosuite.utils.ArrayUtil;
import org.evosuite.utils.LoggingUtils;
import org.objectweb.asm.Opcodes;
import org.slf4j.Logger;
import org.slf4j.LoggerFactory;

import java.io.File;
import java.text.NumberFormat;
import java.util.*;

/**
 * Main entry point.
 * Does all the static analysis, invokes a test generation strategy,
 * and then applies postprocessing.
 * 
 * @author Gordon Fraser
 */
public class TestSuiteGenerator {

	private static Logger logger = LoggerFactory.getLogger(TestSuiteGenerator.class);

	/**
	 * Generate a test suite for the target class
	 * 
	 * @return a {@link java.lang.String} object.
	 */
	public TestGenerationResult generateTestSuite() {

		LoggingUtils.getEvoLogger().info("* Analyzing classpath: ");

		ClientServices.getInstance().getClientNode().changeState(ClientState.INITIALIZATION);

		TestCaseExecutor.initExecutor();
		Sandbox.goingToExecuteSUTCode();
        TestGenerationContext.getInstance().goingToExecuteSUTCode();
		Sandbox.goingToExecuteUnsafeCodeOnSameThread();
		try {
			String cp = ClassPathHandler.getInstance().getTargetProjectClasspath();
			DependencyAnalysis.analyzeClass(Properties.TARGET_CLASS,
			                           Arrays.asList(cp.split(File.pathSeparator)));
			LoggingUtils.getEvoLogger().info("* Finished analyzing classpath");
		} catch (Throwable e) {
			LoggingUtils.getEvoLogger().error("* Error while initializing target class: "
			                                          + (e.getMessage() != null ? e.getMessage()
			                                                  : e.toString()));
			logger.error("Problem for " + Properties.TARGET_CLASS + ". Full stack:", e);
			return TestGenerationResultBuilder.buildErrorResult(
			          e.getMessage() != null ? e.getMessage() : e.toString());
		} finally {
			Sandbox.doneWithExecutingUnsafeCodeOnSameThread();
			Sandbox.doneWithExecutingSUTCode();
            TestGenerationContext.getInstance().doneWithExecutingSUTCode();
		}
		

        /*
         * Initialises the object pool with objects carved from SELECTED_JUNIT classes
         */
		// TODO: Do parts of this need to be wrapped into sandbox statements?
		ObjectPoolManager.getInstance();


		LoggingUtils.getEvoLogger().info("* Generating tests for class "
		                                         + Properties.TARGET_CLASS);
		printTestCriterion();

		if (Properties.getTargetClass() == null)
		    return TestGenerationResultBuilder.buildErrorResult("Could not load target class");

		TestSuiteChromosome testCases = generateTests();
		postProcessTests(testCases);
        ClientServices.getInstance().getClientNode().publishPermissionStatistics();
		PermissionStatistics.getInstance().printStatistics(LoggingUtils.getEvoLogger());
		
		// progressMonitor.setCurrentPhase("Writing JUnit test cases");
		TestGenerationResult result = writeJUnitTestsAndCreateResult(testCases);

		TestCaseExecutor.pullDown();
		/*
		 * TODO: when we will have several processes running in parallel, we ll
		 * need to handle the gathering of the statistics.
		 */
		ClientServices.getInstance().getClientNode().changeState(ClientState.WRITING_STATISTICS);
		
		LoggingUtils.getEvoLogger().info("* Done!");
		LoggingUtils.getEvoLogger().info("");

		return result;
	}

	/**
	 * Apply any readability optimizations and other techniques
	 * that should use or modify the generated tests
	 *  
	 * @param testSuite
	 */
	protected void postProcessTests(TestSuiteChromosome testSuite) {

        if (Properties.CTG_SEEDS_FILE_OUT != null) {
            TestSuiteSerialization.saveTests(testSuite, new File(Properties.CTG_SEEDS_FILE_OUT));
        } else if (Properties.TEST_FACTORY == TestFactory.SERIALIZATION) {
        	TestSuiteSerialization.saveTests(testSuite, new File(Properties.SEED_DIR + File.separator + Properties.TARGET_CLASS));
        }

		if (Properties.MINIMIZE_VALUES && 
		                Properties.CRITERION.length == 1) {
		    double fitness = testSuite.getFitness();

			ClientServices.getInstance().getClientNode().changeState(ClientState.MINIMIZING_VALUES);
			LoggingUtils.getEvoLogger().info("* Minimizing values");
			ValueMinimizer minimizer = new ValueMinimizer();
			minimizer.minimize(testSuite, (TestSuiteFitnessFunction)testSuite.getFitnessValues().keySet().iterator().next());
//			minimizer.minimizeUnsafeType(testSuite);
			assert (fitness >= testSuite.getFitness());
		}

		if (Properties.INLINE) {
			ClientServices.getInstance().getClientNode().changeState(ClientState.INLINING);
			ConstantInliner inliner = new ConstantInliner();
			// progressMonitor.setCurrentPhase("Inlining constants");

			//Map<FitnessFunction<? extends TestSuite<?>>, Double> fitnesses = testSuite.getFitnesses();

			inliner.inline(testSuite);
		}

		if (Properties.MINIMIZE) {
			ClientServices.getInstance().getClientNode().changeState(ClientState.MINIMIZATION);
			// progressMonitor.setCurrentPhase("Minimizing test cases");
			TestSuiteMinimizer minimizer = new TestSuiteMinimizer(getFitnessFactories());
			//if (Properties.CRITERION.length == 1) {
				LoggingUtils.getEvoLogger().info("* Minimizing test suite");
			    minimizer.minimize(testSuite, true);
			//}
//			else {
//				LoggingUtils.getEvoLogger().info("* Minimizing test suites");
//				minimizer.minimize(testSuite, false);
//			}
		} else {
		    ClientServices.getInstance().getClientNode().trackOutputVariable(RuntimeVariable.Result_Size, testSuite.size());
		    ClientServices.getInstance().getClientNode().trackOutputVariable(RuntimeVariable.Minimized_Size, testSuite.size());
		    ClientServices.getInstance().getClientNode().trackOutputVariable(RuntimeVariable.Result_Length, testSuite.totalLengthOfTestCases());
            ClientServices.getInstance().getClientNode().trackOutputVariable(RuntimeVariable.Minimized_Length, testSuite.totalLengthOfTestCases());
		}

		if (Properties.COVERAGE) {
		    for (Properties.Criterion pc : Properties.CRITERION) {
		    	LoggingUtils.getEvoLogger().info("* Coverage analysis for criterion " + pc);
		        CoverageAnalysis.analyzeCoverage(testSuite, pc);
		    }
		}

        double coverage = testSuite.getCoverage();

        if (ArrayUtil.contains(Properties.CRITERION, Criterion.MUTATION)
                || ArrayUtil.contains(Properties.CRITERION, Criterion.STRONGMUTATION)) {
		    //SearchStatistics.getInstance().mutationScore(coverage);
		}

		StatisticsSender.executedAndThenSendIndividualToMaster(testSuite);
		LoggingUtils.getEvoLogger().info("* Generated " + testSuite.size()
		                                         + " tests with total length "
		                                         + testSuite.totalLengthOfTestCases());

		// TODO: In the end we will only need one analysis technique
		if (!Properties.ANALYSIS_CRITERIA.isEmpty()) {
		    //SearchStatistics.getInstance().addCoverage(Properties.CRITERION.toString(), coverage);
		    CoverageAnalysis.analyzeCriteria(testSuite, Properties.ANALYSIS_CRITERIA); // FIXME: can we send all bestSuites?
		}
        if (Properties.CRITERION.length > 1)
            LoggingUtils.getEvoLogger().info("* Resulting test suite's coverage: "
                    + NumberFormat.getPercentInstance().format(coverage) + " (average coverage for all fitness functions)");
        else
            LoggingUtils.getEvoLogger().info("* Resulting test suite's coverage: "
                    + NumberFormat.getPercentInstance().format(coverage));

		// printBudget(ga); // TODO - need to move this somewhere else
		if (ArrayUtil.contains(Properties.CRITERION, Criterion.DEFUSE)
		        && Properties.ANALYSIS_CRITERIA.isEmpty())
			DefUseCoverageSuiteFitness.printCoverage();

        DSEStats.trackConstraintTypes();

        DSEStats.trackSolverStatistics();
        
        if (Properties.DSE_PROBABILITY > 0.0 && Properties.LOCAL_SEARCH_RATE > 0 && Properties.LOCAL_SEARCH_PROBABILITY > 0.0) {
                DSEStats.logStatistics();
        }
        
		if (Properties.FILTER_SANDBOX_TESTS) {
			for (TestChromosome test : testSuite.getTestChromosomes()) {
				// delete all statements leading to security exceptions
				ExecutionResult result = test.getLastExecutionResult();
				if (result == null) {
					result = TestCaseExecutor.runTest(test.getTestCase());
				}
				if (result.hasSecurityException()) {
					int position = result.getFirstPositionOfThrownException();
					if (position > 0) {
						test.getTestCase().chop(position);
						result = TestCaseExecutor.runTest(test.getTestCase());
						test.setLastExecutionResult(result);
					}
				}
		    }
		}
		
		if (Properties.ASSERTIONS) {
			LoggingUtils.getEvoLogger().info("* Generating assertions");
			// progressMonitor.setCurrentPhase("Generating assertions");
			ClientServices.getInstance().getClientNode().changeState(ClientState.ASSERTION_GENERATION);
			addAssertions(testSuite);
			StatisticsSender.sendIndividualToMaster(testSuite); // FIXME: can we pass the list of testsuitechromosomes?
		}

		if (Properties.CHECK_CONTRACTS) {
			for (TestCase failing_test : FailingTestSet.getFailingTests()) {
				testSuite.addTest(failing_test);    			
		    }
			FailingTestSet.sendStatistics();
		}

		if (Properties.JUNIT_TESTS && Properties.JUNIT_CHECK) {
			compileAndCheckTests(testSuite);
		}
<<<<<<< HEAD
		
		
=======

		if (Properties.SERIALIZE_REGRESSION_TEST_SUITE) {
			RegressionTestSuiteSerialization.performRegressionAnalysis(testSuite);
		}
>>>>>>> c199a00a
	}
	
	 /**
     * Compile and run the given tests. Remove from input list all tests that do not compile, and handle the
     * cases of instability (either remove tests or comment out failing assertions)
     *
     * @param chromosome
     */
    private void compileAndCheckTests(TestSuiteChromosome chromosome) {
        LoggingUtils.getEvoLogger().info("* Compiling and checking tests");

        if(!JUnitAnalyzer.isJavaCompilerAvailable()) {
            String msg = "No Java compiler is available. Are you running with the JDK?";
            logger.error(msg);
            throw new RuntimeException(msg);
        }

        ClientServices.getInstance().getClientNode().changeState(ClientState.JUNIT_CHECK);

        // Store this value; if this option is true then the JUnit check
        // would not succeed, as the JUnit classloader wouldn't find the class
        boolean junitSeparateClassLoader = Properties.USE_SEPARATE_CLASSLOADER;
        Properties.USE_SEPARATE_CLASSLOADER = false;

        int numUnstable = 0;

        //note: compiling and running JUnit tests can be very time consuming
        if(!TimeController.getInstance().isThereStillTimeInThisPhase()) {
        	return;
        }

        List<TestCase> testCases = chromosome.getTests(); // make copy of current tests

        //first, let's just get rid of all the tests that do not compile
        JUnitAnalyzer.removeTestsThatDoNotCompile(testCases);

        //compile and run each test one at a time. and keep track of total time
        long start = java.lang.System.currentTimeMillis();
        Iterator<TestCase> iter = testCases.iterator();
        while(iter.hasNext()){
        	if(!TimeController.getInstance().hasTimeToExecuteATestCase()) {
        		break;
        	}
        	TestCase tc = iter.next();
        	List<TestCase> list = new ArrayList<>();
        	list.add(tc);
        	numUnstable += JUnitAnalyzer.handleTestsThatAreUnstable(list);
        	if(list.isEmpty()){
        		//if the test was unstable and deleted, need to remove it from final testSuite
        		iter.remove();
        	}
        }
        /*
                compiling and running each single test individually will take more than
                compiling/running everything in on single suite. so it can be used as an
                upper bound
         */
        long delta = java.lang.System.currentTimeMillis() - start;

        numUnstable += checkAllTestsIfTime(testCases, delta);

        //second passage on reverse order, this is to spot dependencies among tests
        if (testCases.size() > 1) {
        	Collections.reverse(testCases);
        	numUnstable += checkAllTestsIfTime(testCases, delta);
        }

        chromosome.clearTests(); //remove all tests
        for (TestCase testCase : testCases) {
        	chromosome.addTest(testCase); //add back the filtered tests
        }

        boolean unstable = (numUnstable > 0);

        if(!TimeController.getInstance().isThereStillTimeInThisPhase()){
        	logger.warn("JUnit checking timed out");
        }

        ClientServices.getInstance().getClientNode().trackOutputVariable(RuntimeVariable.HadUnstableTests, unstable);
        ClientServices.getInstance().getClientNode().trackOutputVariable(RuntimeVariable.NumUnstableTests, numUnstable);
        Properties.USE_SEPARATE_CLASSLOADER = junitSeparateClassLoader;

    }

    private int checkAllTestsIfTime(List<TestCase> testCases, long delta) {
    	if(TimeController.getInstance().hasTimeToExecuteATestCase() &&
    			TimeController.getInstance().isThereStillTimeInThisPhase(delta)) {
    		return JUnitAnalyzer.handleTestsThatAreUnstable(testCases);
    	}
        return 0;
    }
    
	
	
	
	private int getBytecodeCount(RuntimeVariable v, Map<RuntimeVariable,Set<Integer>> m){
		Set<Integer> branchSet = m.get(v);
		return (branchSet==null) ? 0 : branchSet.size();
	}

	private TestSuiteChromosome generateTests() {
		// Make sure target class is loaded at this point
		TestCluster.getInstance();

		if (TestCluster.getInstance().getNumTestCalls() == 0) {
			LoggingUtils.getEvoLogger().info("* Found no testable methods in the target class "
			                                         + Properties.TARGET_CLASS);
			return new TestSuiteChromosome();
		}

		ContractChecker checker = null;
		if (Properties.CHECK_CONTRACTS) {
			checker = new ContractChecker();
			TestCaseExecutor.getInstance().addObserver(checker);
		}

		TestGenerationStrategy strategy = getTestGenerationStrategy();
		TestSuiteChromosome testSuite = strategy.generateTests();
		
		if (Properties.CHECK_CONTRACTS) {
			TestCaseExecutor.getInstance().removeObserver(checker);
		}
		
		StatisticsSender.executedAndThenSendIndividualToMaster(testSuite);
		getBytecodeStatistics();

        ClientServices.getInstance().getClientNode().publishPermissionStatistics();

        writeObjectPool(testSuite);

		/*
		 * PUTGeneralizer generalizer = new PUTGeneralizer(); for (TestCase test
		 * : tests) { generalizer.generalize(test); // ParameterizedTestCase put
		 * = new ParameterizedTestCase(test); }
		 */

		return testSuite;
	}
	
	private TestGenerationStrategy getTestGenerationStrategy() {
		switch(Properties.STRATEGY) {
		case EVOSUITE:
			return new WholeTestSuiteStrategy();
		case RANDOM:
			return new RandomTestStrategy();
		case RANDOM_FIXED:
			return new FixedNumRandomTestStrategy();
		case ONEBRANCH:
			return new IndividualTestStrategy();
		case ENTBUG:
			return new EntBugTestStrategy();
		default:
			throw new RuntimeException("Unsupported strategy: "+Properties.STRATEGY);
		}
	}

	/**
	 * <p>
	 * If Properties.JUNIT_TESTS is set, this method writes the given test cases
	 * to the default directory Properties.TEST_DIR.
	 * 
	 * <p>
	 * The name of the test will be equal to the SUT followed by the given
	 * suffix
	 * 
	 * @param tests
	 *            a {@link java.util.List} object.
	 */
	public static TestGenerationResult writeJUnitTestsAndCreateResult(List<TestCase> tests, String suffix) {
		if (Properties.JUNIT_TESTS) {
			ClientServices.getInstance().getClientNode().changeState(ClientState.WRITING_TESTS);

			TestSuiteWriter suite = new TestSuiteWriter();
			if (Properties.ASSERTION_STRATEGY == AssertionStrategy.STRUCTURED)
				suite.insertAllTests(tests);
			else
				suite.insertTests(tests);

			if (Properties.CHECK_CONTRACTS) {
				LoggingUtils.getEvoLogger().info("* Writing failing test cases");
				// suite.insertAllTests(FailingTestSet.getFailingTests());
				FailingTestSet.writeJUnitTestSuite(suite);
			}

			String name = Properties.TARGET_CLASS.substring(Properties.TARGET_CLASS.lastIndexOf(".") + 1);
			String testDir = Properties.TEST_DIR;

			LoggingUtils.getEvoLogger().info("* Writing JUnit test case '" + (name + suffix) + "' to " + testDir);
			suite.writeTestSuite(name + suffix, testDir, true);
		}
	
		return TestGenerationResultBuilder.buildSuccessResult();
	}

	/**
	 * 
	 * @param testSuite
	 *            the test cases which should be written to file
	 */
	public static TestGenerationResult writeJUnitTestsAndCreateResult(TestSuiteChromosome testSuite) {
		return writeJUnitTestsAndCreateResult(testSuite.getTests(), Properties.JUNIT_SUFFIX);	    
	}

	private void addAssertions(TestSuiteChromosome tests) {
		AssertionGenerator asserter;
		ContractChecker.setActive(false);

		if (Properties.ASSERTION_STRATEGY == AssertionStrategy.MUTATION) {
			asserter = new SimpleMutationAssertionGenerator();
		} else if (Properties.ASSERTION_STRATEGY == AssertionStrategy.ALL) {
			asserter = new CompleteAssertionGenerator();
		} else
			asserter = new UnitAssertionGenerator();

		asserter.addAssertions(tests);

		if (Properties.FILTER_ASSERTIONS)
			asserter.filterFailingAssertions(tests);
	}

	private void writeObjectPool(TestSuiteChromosome suite) {
		if (!Properties.WRITE_POOL.isEmpty()) {
			LoggingUtils.getEvoLogger().info("* Writing sequences to pool");
			ObjectPool pool = ObjectPool.getPoolFromTestSuite(suite);
			pool.writePool(Properties.WRITE_POOL);
		}
	}

	private void getBytecodeStatistics() {
		if(Properties.TRACK_BOOLEAN_BRANCHES){
			int gradientBranchCount = ExecutionTraceImpl.gradientBranches.size() * 2;
			ClientServices.getInstance().getClientNode().trackOutputVariable(RuntimeVariable.Gradient_Branches, gradientBranchCount);
		}
		if (Properties.TRACK_COVERED_GRADIENT_BRANCHES) {
			int coveredGradientBranchCount = ExecutionTraceImpl.gradientBranchesCoveredTrue.size()
					+ ExecutionTraceImpl.gradientBranchesCoveredFalse.size();
			ClientServices.getInstance().getClientNode().trackOutputVariable(RuntimeVariable.Gradient_Branches_Covered, coveredGradientBranchCount);
		}
		if(Properties.BRANCH_COMPARISON_TYPES){
			int cmp_intzero=0, cmp_intint=0, cmp_refref=0, cmp_refnull=0;
			int bc_lcmp=0, bc_fcmpl=0, bc_fcmpg=0, bc_dcmpl=0, bc_dcmpg=0;
			for(Branch b:BranchPool.getAllBranches()){
				int branchOpCode = b.getInstruction().getASMNode().getOpcode();
				int previousOpcode = -2;
				if(b.getInstruction().getASMNode().getPrevious() != null)
					previousOpcode = b.getInstruction().getASMNode().getPrevious().getOpcode();
				switch(previousOpcode){
					case Opcodes.LCMP:
						bc_lcmp++;
						break;
					case Opcodes.FCMPL:
						bc_fcmpl++;
						break;
					case Opcodes.FCMPG:
						bc_fcmpg++;
						break;
					case Opcodes.DCMPL:
						bc_dcmpl++;
						break;
					case Opcodes.DCMPG:
						bc_dcmpg++;
						break;
				}
				switch(branchOpCode){
					// copmpare int with zero
					case Opcodes.IFEQ:
					case Opcodes.IFNE:
					case Opcodes.IFLT:
					case Opcodes.IFGE:
					case Opcodes.IFGT:
					case Opcodes.IFLE:
						cmp_intzero++;
					break;
					// copmpare int with int
					case Opcodes.IF_ICMPEQ:
					case Opcodes.IF_ICMPNE:
					case Opcodes.IF_ICMPLT:
					case Opcodes.IF_ICMPGE:
					case Opcodes.IF_ICMPGT:
					case Opcodes.IF_ICMPLE:
						cmp_intint++;
					break;
					// copmpare reference with reference
					case Opcodes.IF_ACMPEQ:
					case Opcodes.IF_ACMPNE:
						cmp_refref++;
					break;
					// compare reference with null
					case Opcodes.IFNULL:
					case Opcodes.IFNONNULL:
						cmp_refnull++;
					break;
					
				}
			}
			ClientServices.getInstance().getClientNode().trackOutputVariable(RuntimeVariable.Cmp_IntZero, cmp_intzero);
			ClientServices.getInstance().getClientNode().trackOutputVariable(RuntimeVariable.Cmp_IntInt, cmp_intint);
			ClientServices.getInstance().getClientNode().trackOutputVariable(RuntimeVariable.Cmp_RefRef, cmp_refref);
			ClientServices.getInstance().getClientNode().trackOutputVariable(RuntimeVariable.Cmp_RefNull, cmp_refnull);

			ClientServices.getInstance().getClientNode().trackOutputVariable(RuntimeVariable.BC_lcmp, bc_lcmp);
			ClientServices.getInstance().getClientNode().trackOutputVariable(RuntimeVariable.BC_fcmpl, bc_fcmpl);
			ClientServices.getInstance().getClientNode().trackOutputVariable(RuntimeVariable.BC_fcmpg, bc_fcmpg);
			ClientServices.getInstance().getClientNode().trackOutputVariable(RuntimeVariable.BC_dcmpl, bc_dcmpl);
			ClientServices.getInstance().getClientNode().trackOutputVariable(RuntimeVariable.BC_dcmpg, bc_dcmpg);
			
			
			
			RuntimeVariable[] bytecodeVarsCovered = new RuntimeVariable[] {
					RuntimeVariable.Covered_lcmp, 
					RuntimeVariable.Covered_fcmpl, 
					RuntimeVariable.Covered_fcmpg,
					RuntimeVariable.Covered_dcmpl,
					RuntimeVariable.Covered_dcmpg,
					RuntimeVariable.Covered_IntInt,
					RuntimeVariable.Covered_IntInt,
					RuntimeVariable.Covered_IntZero,
					RuntimeVariable.Covered_RefRef,
					RuntimeVariable.Covered_RefNull };
			
			for(RuntimeVariable bcvar:bytecodeVarsCovered){
				ClientServices.getInstance().getClientNode().trackOutputVariable(bcvar, 
						getBytecodeCount(bcvar, ExecutionTraceImpl.bytecodeInstructionCoveredFalse) 
						+ getBytecodeCount(bcvar, ExecutionTraceImpl.bytecodeInstructionCoveredTrue)
						);
			}

			RuntimeVariable[] bytecodeVarsReached = new RuntimeVariable[] {
					RuntimeVariable.Reached_lcmp, 
					RuntimeVariable.Reached_fcmpl, 
					RuntimeVariable.Reached_fcmpg,
					RuntimeVariable.Reached_dcmpl,
					RuntimeVariable.Reached_dcmpg,
					RuntimeVariable.Reached_IntInt,
					RuntimeVariable.Reached_IntInt,
					RuntimeVariable.Reached_IntZero,
					RuntimeVariable.Reached_RefRef,
					RuntimeVariable.Reached_RefNull };
			
			for(RuntimeVariable bcvar:bytecodeVarsReached){
				ClientServices.getInstance().getClientNode().trackOutputVariable(bcvar, 
						getBytecodeCount(bcvar, ExecutionTraceImpl.bytecodeInstructionReached) * 2);
			}
			
		}

	}

	private void printTestCriterion() {
		if (Properties.CRITERION.length > 1)
			LoggingUtils.getEvoLogger().info("* Test criteria:");
		else
			LoggingUtils.getEvoLogger().info("* Test criterion:");
	    for (int i = 0; i < Properties.CRITERION.length; i++)
	        printTestCriterion(Properties.CRITERION[i]);
	}

	private void printTestCriterion(Criterion criterion) {
		switch (criterion) {
		case WEAKMUTATION:
			LoggingUtils.getEvoLogger().info("  - Mutation testing (weak)");
			break;
        case ONLYMUTATION:
            LoggingUtils.getEvoLogger().info("  - Only Mutation testing (weak)");
            break;
		case STRONGMUTATION:
		case MUTATION:
			LoggingUtils.getEvoLogger().info("  - Mutation testing (strong)");
			break;
		case DEFUSE:
			LoggingUtils.getEvoLogger().info("  - All DU Pairs");
			break;
		case STATEMENT:
			LoggingUtils.getEvoLogger().info("  - Statement Coverage");
			break;
		case RHO:
			LoggingUtils.getEvoLogger().info("  - Rho Coverage");
			break;
		case AMBIGUITY:
			LoggingUtils.getEvoLogger().info("  - Ambiguity Coverage");
			break;
		case ALLDEFS:
			LoggingUtils.getEvoLogger().info("  - All Definitions");
			break;
		case EXCEPTION:
			LoggingUtils.getEvoLogger().info("  - Exception");
			break;
		case ONLYBRANCH:
			LoggingUtils.getEvoLogger().info("  - Only-Branch Coverage");
			break;
		case METHODTRACE:
			LoggingUtils.getEvoLogger().info("  - Method Coverage");
			break;
		case METHOD:
			LoggingUtils.getEvoLogger().info("  - Top-Level Method Coverage");
			break;
		case METHODNOEXCEPTION:
			LoggingUtils.getEvoLogger().info("  - No-Exception Top-Level Method Coverage");
			break;
		case LINE:
			LoggingUtils.getEvoLogger().info("  - Line Coverage");
			break;
		case OUTPUT:
			LoggingUtils.getEvoLogger().info("  - Method-Output Coverage");
			break;
		case INPUT:
			LoggingUtils.getEvoLogger().info("  - Method-Input Coverage");
			break;
		default:
			LoggingUtils.getEvoLogger().info("  - Branch Coverage");
		}
	}

	/**
	 * <p>
	 * getFitnessFunctions
	 * </p>
	 * 
	 * @return a list of {@link org.evosuite.testsuite.TestSuiteFitnessFunction} objects.
	 */
	public static List<TestSuiteFitnessFunction> getFitnessFunctions() {
	    List<TestSuiteFitnessFunction> ffs = new ArrayList<TestSuiteFitnessFunction>();
	    for (int i = 0; i < Properties.CRITERION.length; i++) {
	        ffs.add(FitnessFunctions.getFitnessFunction(Properties.CRITERION[i]));
	    }

		return ffs;
	}


	/**
	 * Prints out all information regarding this GAs stopping conditions
	 * 
	 * So far only used for testing purposes in TestSuiteGenerator
	 */
	public void printBudget(GeneticAlgorithm<?> algorithm) {
		LoggingUtils.getEvoLogger().info("* Search Budget:");
		for (StoppingCondition sc : algorithm.getStoppingConditions())
			LoggingUtils.getEvoLogger().info("\t- " + sc.toString());
	}

	/**
	 * <p>
	 * getBudgetString
	 * </p>
	 * 
	 * @return a {@link java.lang.String} object.
	 */
	public String getBudgetString(GeneticAlgorithm<?> algorithm) {
		String r = "";
		for (StoppingCondition sc : algorithm.getStoppingConditions())
			r += sc.toString() + " ";

		return r;
	}

	/**
	 * <p>
	 * getFitnessFactories
	 * </p>
	 * 
	 * @return a list of {@link org.evosuite.coverage.TestFitnessFactory} objects.
	 */
	public static List<TestFitnessFactory<? extends TestFitnessFunction>> getFitnessFactories() {
	    List<TestFitnessFactory<? extends TestFitnessFunction>> goalsFactory = new ArrayList<TestFitnessFactory<? extends TestFitnessFunction>>();
	    for (int i = 0; i < Properties.CRITERION.length; i++) {
	        goalsFactory.add(FitnessFunctions.getFitnessFactory(Properties.CRITERION[i]));
	    }

		return goalsFactory;
	}

	/**
	 * <p>
	 * main
	 * </p>
	 * 
	 * @param args
	 *            an array of {@link java.lang.String} objects.
	 */
	public static void main(String[] args) {
		TestSuiteGenerator generator = new TestSuiteGenerator();
		generator.generateTestSuite();
		System.exit(0);
	}

}<|MERGE_RESOLUTION|>--- conflicted
+++ resolved
@@ -296,15 +296,10 @@
 		if (Properties.JUNIT_TESTS && Properties.JUNIT_CHECK) {
 			compileAndCheckTests(testSuite);
 		}
-<<<<<<< HEAD
-		
-		
-=======
 
 		if (Properties.SERIALIZE_REGRESSION_TEST_SUITE) {
 			RegressionTestSuiteSerialization.performRegressionAnalysis(testSuite);
 		}
->>>>>>> c199a00a
 	}
 	
 	 /**
@@ -495,7 +490,6 @@
 			LoggingUtils.getEvoLogger().info("* Writing JUnit test case '" + (name + suffix) + "' to " + testDir);
 			suite.writeTestSuite(name + suffix, testDir, true);
 		}
-	
 		return TestGenerationResultBuilder.buildSuccessResult();
 	}
 
