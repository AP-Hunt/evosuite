/**
 * Copyright (C) 2010-2015 Gordon Fraser, Andrea Arcuri and EvoSuite
 * contributors
 *
 * This file is part of EvoSuite.
 *
 * EvoSuite is free software: you can redistribute it and/or modify it
 * under the terms of the GNU Lesser Public License as published by the
 * Free Software Foundation, either version 3.0 of the License, or (at your
 * option) any later version.
 *
 * EvoSuite is distributed in the hope that it will be useful, but
 * WITHOUT ANY WARRANTY; without even the implied warranty of
 * MERCHANTABILITY or FITNESS FOR A PARTICULAR PURPOSE. See the GNU
 * Lesser Public License for more details.
 *
 * You should have received a copy of the GNU Lesser Public License along
 * with EvoSuite. If not, see <http://www.gnu.org/licenses/>.
 */
package org.evosuite;
 
import org.evosuite.Properties.AssertionStrategy;
import org.evosuite.Properties.Criterion;
import org.evosuite.Properties.TestFactory;
import org.evosuite.assertion.AssertionGenerator;
import org.evosuite.assertion.CompleteAssertionGenerator;
import org.evosuite.assertion.SimpleMutationAssertionGenerator;
import org.evosuite.assertion.UnitAssertionGenerator;
import org.evosuite.classpath.ClassPathHandler;
import org.evosuite.contracts.ContractChecker;
import org.evosuite.contracts.FailingTestSet;
import org.evosuite.coverage.CoverageAnalysis;
import org.evosuite.coverage.FitnessFunctions;
import org.evosuite.coverage.TestFitnessFactory;
import org.evosuite.coverage.branch.Branch;
import org.evosuite.coverage.branch.BranchPool;
import org.evosuite.coverage.dataflow.DefUseCoverageSuiteFitness;
import org.evosuite.ga.metaheuristics.GeneticAlgorithm;
import org.evosuite.ga.stoppingconditions.StoppingCondition;
import org.evosuite.junit.JUnitAnalyzer;
import org.evosuite.junit.writer.TestSuiteWriter;
import org.evosuite.regression.RegressionSearchListener;
import org.evosuite.regression.RegressionSuiteMinimizer;
import org.evosuite.result.TestGenerationResult;
import org.evosuite.result.TestGenerationResultBuilder;
import org.evosuite.rmi.ClientServices;
import org.evosuite.rmi.service.ClientState;
import org.evosuite.runtime.LoopCounter;
import org.evosuite.runtime.sandbox.PermissionStatistics;
import org.evosuite.runtime.sandbox.Sandbox;
import org.evosuite.seeding.ObjectPool;
import org.evosuite.seeding.ObjectPoolManager;
import org.evosuite.setup.DependencyAnalysis;
import org.evosuite.setup.TestCluster;
import org.evosuite.statistics.RuntimeVariable;
import org.evosuite.statistics.StatisticsSender;
import org.evosuite.strategy.*;
import org.evosuite.symbolic.DSEStats;
import org.evosuite.testcase.*;
import org.evosuite.testcase.execution.ExecutionResult;
import org.evosuite.testcase.execution.ExecutionTraceImpl;
import org.evosuite.testcase.execution.TestCaseExecutor;
import org.evosuite.testsuite.RegressionTestSuiteSerialization;
import org.evosuite.testsuite.TestSuiteChromosome;
import org.evosuite.testsuite.TestSuiteFitnessFunction;
import org.evosuite.testsuite.TestSuiteMinimizer;
import org.evosuite.testsuite.TestSuiteSerialization;
import org.evosuite.utils.ArrayUtil;
import org.evosuite.utils.LoggingUtils;
import org.objectweb.asm.Opcodes;
import org.slf4j.Logger;
import org.slf4j.LoggerFactory;

import java.io.File;
import java.text.NumberFormat;
import java.util.*;

/**
 * Main entry point.
 * Does all the static analysis, invokes a test generation strategy,
 * and then applies postprocessing.
 * 
 * @author Gordon Fraser
 */
public class TestSuiteGenerator {

	private static Logger logger = LoggerFactory.getLogger(TestSuiteGenerator.class);

	/**
	 * Generate a test suite for the target class
	 * 
	 * @return a {@link java.lang.String} object.
	 */
	public TestGenerationResult generateTestSuite() {

		LoggingUtils.getEvoLogger().info("* Analyzing classpath: ");

		ClientServices.getInstance().getClientNode().changeState(ClientState.INITIALIZATION);

		// Deactivate loop counter to make sure classes initizlie properly
		LoopCounter.getInstance().setActive(false);

		TestCaseExecutor.initExecutor();
		Sandbox.goingToExecuteSUTCode();
        TestGenerationContext.getInstance().goingToExecuteSUTCode();
		Sandbox.goingToExecuteUnsafeCodeOnSameThread();
		try {
			String cp = ClassPathHandler.getInstance().getTargetProjectClasspath();
			DependencyAnalysis.analyzeClass(Properties.TARGET_CLASS,
			                           Arrays.asList(cp.split(File.pathSeparator)));
			LoggingUtils.getEvoLogger().info("* Finished analyzing classpath");

		} catch (Throwable e) {
			LoggingUtils.getEvoLogger().error("* Error while initializing target class: "
			                                          + (e.getMessage() != null ? e.getMessage()
			                                                  : e.toString()));
			logger.error("Problem for " + Properties.TARGET_CLASS + ". Full stack:", e);
			return TestGenerationResultBuilder.buildErrorResult(
			          e.getMessage() != null ? e.getMessage() : e.toString());
		} finally {
			Sandbox.doneWithExecutingUnsafeCodeOnSameThread();
			Sandbox.doneWithExecutingSUTCode();
            TestGenerationContext.getInstance().doneWithExecutingSUTCode();
		}
		
        /*
         * Initialises the object pool with objects carved from SELECTED_JUNIT classes
         */
		// TODO: Do parts of this need to be wrapped into sandbox statements?
		ObjectPoolManager.getInstance();

		// Once class loading is complete we can start checking loops
		// without risking to interfere with class initialisation
		LoopCounter.getInstance().setActive(true);


		LoggingUtils.getEvoLogger().info("* Generating tests for class "
		                                         + Properties.TARGET_CLASS);
		printTestCriterion();

		if (Properties.getTargetClass() == null)
		    return TestGenerationResultBuilder.buildErrorResult("Could not load target class");

		TestSuiteChromosome testCases = generateTests();
		postProcessTests(testCases);
        ClientServices.getInstance().getClientNode().publishPermissionStatistics();
		PermissionStatistics.getInstance().printStatistics(LoggingUtils.getEvoLogger());
		
		// progressMonitor.setCurrentPhase("Writing JUnit test cases");
		TestGenerationResult result = writeJUnitTestsAndCreateResult(testCases);

		TestCaseExecutor.pullDown();
		/*
		 * TODO: when we will have several processes running in parallel, we ll
		 * need to handle the gathering of the statistics.
		 */
		ClientServices.getInstance().getClientNode().changeState(ClientState.WRITING_STATISTICS);
		
		LoggingUtils.getEvoLogger().info("* Done!");
		LoggingUtils.getEvoLogger().info("");

		return result;
	}

	/**
	 * Apply any readability optimizations and other techniques
	 * that should use or modify the generated tests
	 *  
	 * @param testSuite
	 */
	protected void postProcessTests(TestSuiteChromosome testSuite) {

        if (Properties.CTG_SEEDS_FILE_OUT != null) {
            TestSuiteSerialization.saveTests(testSuite, new File(Properties.CTG_SEEDS_FILE_OUT));
        } else if (Properties.TEST_FACTORY == TestFactory.SERIALIZATION) {
        	TestSuiteSerialization.saveTests(testSuite, new File(Properties.SEED_DIR + File.separator + Properties.TARGET_CLASS));
        }

		if (Properties.MINIMIZE_VALUES && 
		                Properties.CRITERION.length == 1) {
		    double fitness = testSuite.getFitness();

			ClientServices.getInstance().getClientNode().changeState(ClientState.MINIMIZING_VALUES);
			LoggingUtils.getEvoLogger().info("* Minimizing values");
			ValueMinimizer minimizer = new ValueMinimizer();
			minimizer.minimize(testSuite, (TestSuiteFitnessFunction)testSuite.getFitnessValues().keySet().iterator().next());
//			minimizer.minimizeUnsafeType(testSuite);
			assert (fitness >= testSuite.getFitness());
		}

		if (Properties.INLINE) {
			ClientServices.getInstance().getClientNode().changeState(ClientState.INLINING);
			ConstantInliner inliner = new ConstantInliner();
			// progressMonitor.setCurrentPhase("Inlining constants");

			//Map<FitnessFunction<? extends TestSuite<?>>, Double> fitnesses = testSuite.getFitnesses();

			inliner.inline(testSuite);
		}

		if (Properties.MINIMIZE) {
			ClientServices.getInstance().getClientNode().changeState(ClientState.MINIMIZATION);
			// progressMonitor.setCurrentPhase("Minimizing test cases");
			if(Properties.isRegression()){
				RegressionSuiteMinimizer minimizer = new RegressionSuiteMinimizer();
				minimizer.minimize(testSuite);
			} else {
				TestSuiteMinimizer minimizer = new TestSuiteMinimizer(getFitnessFactories());
	
				LoggingUtils.getEvoLogger().info("* Minimizing test suite");
			    minimizer.minimize(testSuite, true);
			}
		} else {
		    ClientServices.getInstance().getClientNode().trackOutputVariable(RuntimeVariable.Result_Size, testSuite.size());
		    ClientServices.getInstance().getClientNode().trackOutputVariable(RuntimeVariable.Minimized_Size, testSuite.size());
		    ClientServices.getInstance().getClientNode().trackOutputVariable(RuntimeVariable.Result_Length, testSuite.totalLengthOfTestCases());
            ClientServices.getInstance().getClientNode().trackOutputVariable(RuntimeVariable.Minimized_Length, testSuite.totalLengthOfTestCases());
		}

		if (Properties.COVERAGE) {
		    for (Properties.Criterion pc : Properties.CRITERION) {
		    	LoggingUtils.getEvoLogger().info("* Coverage analysis for criterion " + pc);
		        CoverageAnalysis.analyzeCoverage(testSuite, pc);
		    }
		}

        double coverage = testSuite.getCoverage();

        if (ArrayUtil.contains(Properties.CRITERION, Criterion.MUTATION)
                || ArrayUtil.contains(Properties.CRITERION, Criterion.STRONGMUTATION)) {
		    //SearchStatistics.getInstance().mutationScore(coverage);
		}

		StatisticsSender.executedAndThenSendIndividualToMaster(testSuite);
		LoggingUtils.getEvoLogger().info("* Generated " + testSuite.size()
		                                         + " tests with total length "
		                                         + testSuite.totalLengthOfTestCases());

		// TODO: In the end we will only need one analysis technique
		if (!Properties.ANALYSIS_CRITERIA.isEmpty()) {
		    //SearchStatistics.getInstance().addCoverage(Properties.CRITERION.toString(), coverage);
		    CoverageAnalysis.analyzeCriteria(testSuite, Properties.ANALYSIS_CRITERIA); // FIXME: can we send all bestSuites?
		}
        if (Properties.CRITERION.length > 1)
            LoggingUtils.getEvoLogger().info("* Resulting test suite's coverage: "
                    + NumberFormat.getPercentInstance().format(coverage) + " (average coverage for all fitness functions)");
        else
            LoggingUtils.getEvoLogger().info("* Resulting test suite's coverage: "
                    + NumberFormat.getPercentInstance().format(coverage));

		// printBudget(ga); // TODO - need to move this somewhere else
		if (ArrayUtil.contains(Properties.CRITERION, Criterion.DEFUSE)
		        && Properties.ANALYSIS_CRITERIA.isEmpty())
			DefUseCoverageSuiteFitness.printCoverage();

        DSEStats.trackConstraintTypes();

        DSEStats.trackSolverStatistics();
        
        if (Properties.DSE_PROBABILITY > 0.0 && Properties.LOCAL_SEARCH_RATE > 0 && Properties.LOCAL_SEARCH_PROBABILITY > 0.0) {
                DSEStats.logStatistics();
        }
        
		if (Properties.FILTER_SANDBOX_TESTS) {
			for (TestChromosome test : testSuite.getTestChromosomes()) {
				// delete all statements leading to security exceptions
				ExecutionResult result = test.getLastExecutionResult();
				if (result == null) {
					result = TestCaseExecutor.runTest(test.getTestCase());
				}
				if (result.hasSecurityException()) {
					int position = result.getFirstPositionOfThrownException();
					if (position > 0) {
						test.getTestCase().chop(position);
						result = TestCaseExecutor.runTest(test.getTestCase());
						test.setLastExecutionResult(result);
					}
				}
		    }
		}
		
		if (Properties.ASSERTIONS && !Properties.isRegression()) {
			LoggingUtils.getEvoLogger().info("* Generating assertions");
			// progressMonitor.setCurrentPhase("Generating assertions");
			ClientServices.getInstance().getClientNode().changeState(ClientState.ASSERTION_GENERATION);
			addAssertions(testSuite);
			StatisticsSender.sendIndividualToMaster(testSuite); // FIXME: can we pass the list of testsuitechromosomes?
		}

		if (Properties.CHECK_CONTRACTS) {
			for (TestCase failing_test : FailingTestSet.getFailingTests()) {
				testSuite.addTest(failing_test);    			
		    }
			FailingTestSet.sendStatistics();
		}

		if (Properties.JUNIT_TESTS && Properties.JUNIT_CHECK) {
			compileAndCheckTests(testSuite);
		}

		if (Properties.SERIALIZE_REGRESSION_TEST_SUITE) {
			RegressionTestSuiteSerialization.performRegressionAnalysis(testSuite);
		}
	}
	
	 /**
     * Compile and run the given tests. Remove from input list all tests that do not compile, and handle the
     * cases of instability (either remove tests or comment out failing assertions)
     *
     * @param chromosome
     */
    private void compileAndCheckTests(TestSuiteChromosome chromosome) {
        LoggingUtils.getEvoLogger().info("* Compiling and checking tests");

        if(!JUnitAnalyzer.isJavaCompilerAvailable()) {
            String msg = "No Java compiler is available. Are you running with the JDK?";
            logger.error(msg);
            throw new RuntimeException(msg);
        }

        ClientServices.getInstance().getClientNode().changeState(ClientState.JUNIT_CHECK);

        // Store this value; if this option is true then the JUnit check
        // would not succeed, as the JUnit classloader wouldn't find the class
        boolean junitSeparateClassLoader = Properties.USE_SEPARATE_CLASSLOADER;
        Properties.USE_SEPARATE_CLASSLOADER = false;

        int numUnstable = 0;

        //note: compiling and running JUnit tests can be very time consuming
        if(!TimeController.getInstance().isThereStillTimeInThisPhase()) {
        	return;
        }

        List<TestCase> testCases = chromosome.getTests(); // make copy of current tests

        //first, let's just get rid of all the tests that do not compile
        JUnitAnalyzer.removeTestsThatDoNotCompile(testCases);

        //compile and run each test one at a time. and keep track of total time
        long start = java.lang.System.currentTimeMillis();
        Iterator<TestCase> iter = testCases.iterator();
        while(iter.hasNext()){
        	if(!TimeController.getInstance().hasTimeToExecuteATestCase()) {
        		break;
        	}
        	TestCase tc = iter.next();
        	List<TestCase> list = new ArrayList<>();
        	list.add(tc);
        	numUnstable += JUnitAnalyzer.handleTestsThatAreUnstable(list);
        	if(list.isEmpty()){
        		//if the test was unstable and deleted, need to remove it from final testSuite
        		iter.remove();
        	}
        }
        /*
                compiling and running each single test individually will take more than
                compiling/running everything in on single suite. so it can be used as an
                upper bound
         */
        long delta = java.lang.System.currentTimeMillis() - start;

        numUnstable += checkAllTestsIfTime(testCases, delta);

        //second passage on reverse order, this is to spot dependencies among tests
        if (testCases.size() > 1) {
        	Collections.reverse(testCases);
        	numUnstable += checkAllTestsIfTime(testCases, delta);
        }

        chromosome.clearTests(); //remove all tests
        for (TestCase testCase : testCases) {
        	chromosome.addTest(testCase); //add back the filtered tests
        }

        boolean unstable = (numUnstable > 0);

        if(!TimeController.getInstance().isThereStillTimeInThisPhase()){
        	logger.warn("JUnit checking timed out");
        }

        ClientServices.getInstance().getClientNode().trackOutputVariable(RuntimeVariable.HadUnstableTests, unstable);
        ClientServices.getInstance().getClientNode().trackOutputVariable(RuntimeVariable.NumUnstableTests, numUnstable);
        Properties.USE_SEPARATE_CLASSLOADER = junitSeparateClassLoader;

    }

    private int checkAllTestsIfTime(List<TestCase> testCases, long delta) {
    	if(TimeController.getInstance().hasTimeToExecuteATestCase() &&
    			TimeController.getInstance().isThereStillTimeInThisPhase(delta)) {
    		return JUnitAnalyzer.handleTestsThatAreUnstable(testCases);
    	}
        return 0;
    }
    
	
	
	
	private int getBytecodeCount(RuntimeVariable v, Map<RuntimeVariable,Set<Integer>> m){
		Set<Integer> branchSet = m.get(v);
		return (branchSet==null) ? 0 : branchSet.size();
	}

	private TestSuiteChromosome generateTests() {
		// Make sure target class is loaded at this point
		TestCluster.getInstance();

		if (TestCluster.getInstance().getNumTestCalls() == 0) {
			LoggingUtils.getEvoLogger().info("* Found no testable methods in the target class "
			                                         + Properties.TARGET_CLASS);
			return new TestSuiteChromosome();
		}

		ContractChecker checker = null;
		if (Properties.CHECK_CONTRACTS) {
			checker = new ContractChecker();
			TestCaseExecutor.getInstance().addObserver(checker);
		}

		TestGenerationStrategy strategy = getTestGenerationStrategy();
		TestSuiteChromosome testSuite = strategy.generateTests();
		
		if (Properties.CHECK_CONTRACTS) {
			TestCaseExecutor.getInstance().removeObserver(checker);
		}
		
		StatisticsSender.executedAndThenSendIndividualToMaster(testSuite);
		getBytecodeStatistics();

        ClientServices.getInstance().getClientNode().publishPermissionStatistics();

        writeObjectPool(testSuite);

		/*
		 * PUTGeneralizer generalizer = new PUTGeneralizer(); for (TestCase test
		 * : tests) { generalizer.generalize(test); // ParameterizedTestCase put
		 * = new ParameterizedTestCase(test); }
		 */

		return testSuite;
	}
	
	private TestGenerationStrategy getTestGenerationStrategy() {
		switch(Properties.STRATEGY) {
		case EVOSUITE:
			return new WholeTestSuiteStrategy();
		case RANDOM:
			return new RandomTestStrategy();
		case RANDOM_FIXED:
			return new FixedNumRandomTestStrategy();
		case ONEBRANCH:
			return new IndividualTestStrategy();
		case REGRESSION:
			return new RegressionSuiteStrategy();
		case ENTBUG:
			return new EntBugTestStrategy();
		default:
			throw new RuntimeException("Unsupported strategy: "+Properties.STRATEGY);
		}
	}

	/**
	 * <p>
	 * If Properties.JUNIT_TESTS is set, this method writes the given test cases
	 * to the default directory Properties.TEST_DIR.
	 * 
	 * <p>
	 * The name of the test will be equal to the SUT followed by the given
	 * suffix
	 * 
	 * @param tests
	 *            a {@link java.util.List} object.
	 */
	public static TestGenerationResult writeJUnitTestsAndCreateResult(List<TestCase> tests, String suffix) {
		if (Properties.JUNIT_TESTS) {
			ClientServices.getInstance().getClientNode().changeState(ClientState.WRITING_TESTS);

			TestSuiteWriter suite = new TestSuiteWriter();
			if (Properties.ASSERTION_STRATEGY == AssertionStrategy.STRUCTURED)
				suite.insertAllTests(tests);
			else
				suite.insertTests(tests);

			if (Properties.CHECK_CONTRACTS) {
				LoggingUtils.getEvoLogger().info("* Writing failing test cases");
				// suite.insertAllTests(FailingTestSet.getFailingTests());
				FailingTestSet.writeJUnitTestSuite(suite);
			}

			String name = Properties.TARGET_CLASS.substring(Properties.TARGET_CLASS.lastIndexOf(".") + 1);
			String testDir = Properties.TEST_DIR;

			LoggingUtils.getEvoLogger().info("* Writing JUnit test case '" + (name + suffix) + "' to " + testDir);
<<<<<<< HEAD
			suite.writeTestSuite(name + suffix, testDir, true);
=======
			suite.writeTestSuite(name + suffix, testDir);
			
			// If in regression mode, create a separate copy of the tests 
			if (!RegressionSearchListener.statsID.equals("")) {
				File evosuiterTestDir = new File("evosuiter-stats");

				if (!evosuiterTestDir.exists() || !evosuiterTestDir.isDirectory()) {
					evosuiterTestDir.mkdirs();
				}

				String regressionTestName = "T" + RegressionSearchListener.statsID + "Test";
				
				LoggingUtils.getEvoLogger().info("* Writing JUnit test case '" + (regressionTestName) + "' to " + evosuiterTestDir);

				suite.writeTestSuite(regressionTestName, evosuiterTestDir.getName());
			}
>>>>>>> 7ba0ad8d
		}
		return TestGenerationResultBuilder.buildSuccessResult();
	}

	/**
	 * 
	 * @param testSuite
	 *            the test cases which should be written to file
	 */
	public static TestGenerationResult writeJUnitTestsAndCreateResult(TestSuiteChromosome testSuite) {
		return writeJUnitTestsAndCreateResult(testSuite.getTests(), Properties.JUNIT_SUFFIX);	    
	}

	private void addAssertions(TestSuiteChromosome tests) {
		AssertionGenerator asserter;
		ContractChecker.setActive(false);

		if (Properties.ASSERTION_STRATEGY == AssertionStrategy.MUTATION) {
			asserter = new SimpleMutationAssertionGenerator();
		} else if (Properties.ASSERTION_STRATEGY == AssertionStrategy.ALL) {
			asserter = new CompleteAssertionGenerator();
		} else
			asserter = new UnitAssertionGenerator();

		asserter.addAssertions(tests);

		if (Properties.FILTER_ASSERTIONS)
			asserter.filterFailingAssertions(tests);
	}

	private void writeObjectPool(TestSuiteChromosome suite) {
		if (!Properties.WRITE_POOL.isEmpty()) {
			LoggingUtils.getEvoLogger().info("* Writing sequences to pool");
			ObjectPool pool = ObjectPool.getPoolFromTestSuite(suite);
			pool.writePool(Properties.WRITE_POOL);
		}
	}

	private void getBytecodeStatistics() {
		if(Properties.TRACK_BOOLEAN_BRANCHES){
			int gradientBranchCount = ExecutionTraceImpl.gradientBranches.size() * 2;
			ClientServices.getInstance().getClientNode().trackOutputVariable(RuntimeVariable.Gradient_Branches, gradientBranchCount);
		}
		if (Properties.TRACK_COVERED_GRADIENT_BRANCHES) {
			int coveredGradientBranchCount = ExecutionTraceImpl.gradientBranchesCoveredTrue.size()
					+ ExecutionTraceImpl.gradientBranchesCoveredFalse.size();
			ClientServices.getInstance().getClientNode().trackOutputVariable(RuntimeVariable.Gradient_Branches_Covered, coveredGradientBranchCount);
		}
		if(Properties.BRANCH_COMPARISON_TYPES){
			int cmp_intzero=0, cmp_intint=0, cmp_refref=0, cmp_refnull=0;
			int bc_lcmp=0, bc_fcmpl=0, bc_fcmpg=0, bc_dcmpl=0, bc_dcmpg=0;
			for(Branch b:BranchPool.getInstance(TestGenerationContext.getInstance().getClassLoaderForSUT()).getAllBranches()){
				int branchOpCode = b.getInstruction().getASMNode().getOpcode();
				int previousOpcode = -2;
				if(b.getInstruction().getASMNode().getPrevious() != null)
					previousOpcode = b.getInstruction().getASMNode().getPrevious().getOpcode();
				switch(previousOpcode){
					case Opcodes.LCMP:
						bc_lcmp++;
						break;
					case Opcodes.FCMPL:
						bc_fcmpl++;
						break;
					case Opcodes.FCMPG:
						bc_fcmpg++;
						break;
					case Opcodes.DCMPL:
						bc_dcmpl++;
						break;
					case Opcodes.DCMPG:
						bc_dcmpg++;
						break;
				}
				switch(branchOpCode){
					// copmpare int with zero
					case Opcodes.IFEQ:
					case Opcodes.IFNE:
					case Opcodes.IFLT:
					case Opcodes.IFGE:
					case Opcodes.IFGT:
					case Opcodes.IFLE:
						cmp_intzero++;
					break;
					// copmpare int with int
					case Opcodes.IF_ICMPEQ:
					case Opcodes.IF_ICMPNE:
					case Opcodes.IF_ICMPLT:
					case Opcodes.IF_ICMPGE:
					case Opcodes.IF_ICMPGT:
					case Opcodes.IF_ICMPLE:
						cmp_intint++;
					break;
					// copmpare reference with reference
					case Opcodes.IF_ACMPEQ:
					case Opcodes.IF_ACMPNE:
						cmp_refref++;
					break;
					// compare reference with null
					case Opcodes.IFNULL:
					case Opcodes.IFNONNULL:
						cmp_refnull++;
					break;
					
				}
			}
			ClientServices.getInstance().getClientNode().trackOutputVariable(RuntimeVariable.Cmp_IntZero, cmp_intzero);
			ClientServices.getInstance().getClientNode().trackOutputVariable(RuntimeVariable.Cmp_IntInt, cmp_intint);
			ClientServices.getInstance().getClientNode().trackOutputVariable(RuntimeVariable.Cmp_RefRef, cmp_refref);
			ClientServices.getInstance().getClientNode().trackOutputVariable(RuntimeVariable.Cmp_RefNull, cmp_refnull);

			ClientServices.getInstance().getClientNode().trackOutputVariable(RuntimeVariable.BC_lcmp, bc_lcmp);
			ClientServices.getInstance().getClientNode().trackOutputVariable(RuntimeVariable.BC_fcmpl, bc_fcmpl);
			ClientServices.getInstance().getClientNode().trackOutputVariable(RuntimeVariable.BC_fcmpg, bc_fcmpg);
			ClientServices.getInstance().getClientNode().trackOutputVariable(RuntimeVariable.BC_dcmpl, bc_dcmpl);
			ClientServices.getInstance().getClientNode().trackOutputVariable(RuntimeVariable.BC_dcmpg, bc_dcmpg);
			
			
			
			RuntimeVariable[] bytecodeVarsCovered = new RuntimeVariable[] {
					RuntimeVariable.Covered_lcmp, 
					RuntimeVariable.Covered_fcmpl, 
					RuntimeVariable.Covered_fcmpg,
					RuntimeVariable.Covered_dcmpl,
					RuntimeVariable.Covered_dcmpg,
					RuntimeVariable.Covered_IntInt,
					RuntimeVariable.Covered_IntInt,
					RuntimeVariable.Covered_IntZero,
					RuntimeVariable.Covered_RefRef,
					RuntimeVariable.Covered_RefNull };
			
			for(RuntimeVariable bcvar:bytecodeVarsCovered){
				ClientServices.getInstance().getClientNode().trackOutputVariable(bcvar, 
						getBytecodeCount(bcvar, ExecutionTraceImpl.bytecodeInstructionCoveredFalse) 
						+ getBytecodeCount(bcvar, ExecutionTraceImpl.bytecodeInstructionCoveredTrue)
						);
			}

			RuntimeVariable[] bytecodeVarsReached = new RuntimeVariable[] {
					RuntimeVariable.Reached_lcmp, 
					RuntimeVariable.Reached_fcmpl, 
					RuntimeVariable.Reached_fcmpg,
					RuntimeVariable.Reached_dcmpl,
					RuntimeVariable.Reached_dcmpg,
					RuntimeVariable.Reached_IntInt,
					RuntimeVariable.Reached_IntInt,
					RuntimeVariable.Reached_IntZero,
					RuntimeVariable.Reached_RefRef,
					RuntimeVariable.Reached_RefNull };
			
			for(RuntimeVariable bcvar:bytecodeVarsReached){
				ClientServices.getInstance().getClientNode().trackOutputVariable(bcvar, 
						getBytecodeCount(bcvar, ExecutionTraceImpl.bytecodeInstructionReached) * 2);
			}
			
		}

	}

	private void printTestCriterion() {
		if (Properties.CRITERION.length > 1)
			LoggingUtils.getEvoLogger().info("* Test criteria:");
		else
			LoggingUtils.getEvoLogger().info("* Test criterion:");
	    for (int i = 0; i < Properties.CRITERION.length; i++)
	        printTestCriterion(Properties.CRITERION[i]);
	}

	private void printTestCriterion(Criterion criterion) {
		switch (criterion) {
		case WEAKMUTATION:
			LoggingUtils.getEvoLogger().info("  - Mutation testing (weak)");
			break;
        case ONLYMUTATION:
            LoggingUtils.getEvoLogger().info("  - Only Mutation testing (weak)");
            break;
		case STRONGMUTATION:
		case MUTATION:
			LoggingUtils.getEvoLogger().info("  - Mutation testing (strong)");
			break;
		case DEFUSE:
			LoggingUtils.getEvoLogger().info("  - All DU Pairs");
			break;
		case STATEMENT:
			LoggingUtils.getEvoLogger().info("  - Statement Coverage");
			break;
		case RHO:
			LoggingUtils.getEvoLogger().info("  - Rho Coverage");
			break;
		case AMBIGUITY:
			LoggingUtils.getEvoLogger().info("  - Ambiguity Coverage");
			break;
		case ALLDEFS:
			LoggingUtils.getEvoLogger().info("  - All Definitions");
			break;
		case EXCEPTION:
			LoggingUtils.getEvoLogger().info("  - Exception");
			break;
		case ONLYBRANCH:
			LoggingUtils.getEvoLogger().info("  - Only-Branch Coverage");
			break;
		case METHODTRACE:
			LoggingUtils.getEvoLogger().info("  - Method Coverage");
			break;
		case METHOD:
			LoggingUtils.getEvoLogger().info("  - Top-Level Method Coverage");
			break;
		case METHODNOEXCEPTION:
			LoggingUtils.getEvoLogger().info("  - No-Exception Top-Level Method Coverage");
			break;
		case LINE:
			LoggingUtils.getEvoLogger().info("  - Line Coverage");
			break;
		case OUTPUT:
			LoggingUtils.getEvoLogger().info("  - Method-Output Coverage");
			break;
		case INPUT:
			LoggingUtils.getEvoLogger().info("  - Method-Input Coverage");
			break;
		default:
			LoggingUtils.getEvoLogger().info("  - Branch Coverage");
		}
	}

	/**
	 * <p>
	 * getFitnessFunctions
	 * </p>
	 * 
	 * @return a list of {@link org.evosuite.testsuite.TestSuiteFitnessFunction} objects.
	 */
	public static List<TestSuiteFitnessFunction> getFitnessFunctions() {
	    List<TestSuiteFitnessFunction> ffs = new ArrayList<TestSuiteFitnessFunction>();
	    for (int i = 0; i < Properties.CRITERION.length; i++) {
	        ffs.add(FitnessFunctions.getFitnessFunction(Properties.CRITERION[i]));
	    }

		return ffs;
	}


	/**
	 * Prints out all information regarding this GAs stopping conditions
	 * 
	 * So far only used for testing purposes in TestSuiteGenerator
	 */
	public void printBudget(GeneticAlgorithm<?> algorithm) {
		LoggingUtils.getEvoLogger().info("* Search Budget:");
		for (StoppingCondition sc : algorithm.getStoppingConditions())
			LoggingUtils.getEvoLogger().info("\t- " + sc.toString());
	}

	/**
	 * <p>
	 * getBudgetString
	 * </p>
	 * 
	 * @return a {@link java.lang.String} object.
	 */
	public String getBudgetString(GeneticAlgorithm<?> algorithm) {
		String r = "";
		for (StoppingCondition sc : algorithm.getStoppingConditions())
			r += sc.toString() + " ";

		return r;
	}

	/**
	 * <p>
	 * getFitnessFactories
	 * </p>
	 * 
	 * @return a list of {@link org.evosuite.coverage.TestFitnessFactory} objects.
	 */
	public static List<TestFitnessFactory<? extends TestFitnessFunction>> getFitnessFactories() {
	    List<TestFitnessFactory<? extends TestFitnessFunction>> goalsFactory = new ArrayList<TestFitnessFactory<? extends TestFitnessFunction>>();
	    for (int i = 0; i < Properties.CRITERION.length; i++) {
	        goalsFactory.add(FitnessFunctions.getFitnessFactory(Properties.CRITERION[i]));
	    }

		return goalsFactory;
	}

	/**
	 * <p>
	 * main
	 * </p>
	 * 
	 * @param args
	 *            an array of {@link java.lang.String} objects.
	 */
	public static void main(String[] args) {
		TestSuiteGenerator generator = new TestSuiteGenerator();
		generator.generateTestSuite();
		System.exit(0);
	}

}<|MERGE_RESOLUTION|>--- conflicted
+++ resolved
@@ -491,10 +491,8 @@
 			String testDir = Properties.TEST_DIR;
 
 			LoggingUtils.getEvoLogger().info("* Writing JUnit test case '" + (name + suffix) + "' to " + testDir);
-<<<<<<< HEAD
+
 			suite.writeTestSuite(name + suffix, testDir, true);
-=======
-			suite.writeTestSuite(name + suffix, testDir);
 			
 			// If in regression mode, create a separate copy of the tests 
 			if (!RegressionSearchListener.statsID.equals("")) {
@@ -508,9 +506,8 @@
 				
 				LoggingUtils.getEvoLogger().info("* Writing JUnit test case '" + (regressionTestName) + "' to " + evosuiterTestDir);
 
-				suite.writeTestSuite(regressionTestName, evosuiterTestDir.getName());
+				suite.writeTestSuite(regressionTestName, evosuiterTestDir.getName(), false);
 			}
->>>>>>> 7ba0ad8d
 		}
 		return TestGenerationResultBuilder.buildSuccessResult();
 	}
