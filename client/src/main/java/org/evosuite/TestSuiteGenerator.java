/**
 * Copyright (C) 2010-2015 Gordon Fraser, Andrea Arcuri and EvoSuite
 * contributors
 *
 * This file is part of EvoSuite.
 *
 * EvoSuite is free software: you can redistribute it and/or modify it
 * under the terms of the GNU Lesser Public License as published by the
 * Free Software Foundation, either version 3.0 of the License, or (at your
 * option) any later version.
 *
 * EvoSuite is distributed in the hope that it will be useful, but
 * WITHOUT ANY WARRANTY; without even the implied warranty of
 * MERCHANTABILITY or FITNESS FOR A PARTICULAR PURPOSE. See the GNU
 * Lesser Public License for more details.
 *
 * You should have received a copy of the GNU Lesser Public License along
 * with EvoSuite. If not, see <http://www.gnu.org/licenses/>.
 */
package org.evosuite;
 
import org.evosuite.Properties.AssertionStrategy;
import org.evosuite.Properties.Criterion;
import org.evosuite.Properties.TestFactory;
import org.evosuite.assertion.AssertionGenerator;
import org.evosuite.assertion.CompleteAssertionGenerator;
import org.evosuite.assertion.SimpleMutationAssertionGenerator;
import org.evosuite.assertion.UnitAssertionGenerator;
import org.evosuite.classpath.ClassPathHandler;
import org.evosuite.contracts.ContractChecker;
import org.evosuite.contracts.FailingTestSet;
import org.evosuite.coverage.CoverageAnalysis;
import org.evosuite.coverage.FitnessFunctions;
import org.evosuite.coverage.TestFitnessFactory;
import org.evosuite.coverage.branch.Branch;
import org.evosuite.coverage.branch.BranchPool;
import org.evosuite.coverage.dataflow.DefUseCoverageSuiteFitness;
import org.evosuite.ga.metaheuristics.GeneticAlgorithm;
import org.evosuite.ga.stoppingconditions.StoppingCondition;
import org.evosuite.junit.JUnitAnalyzer;
import org.evosuite.junit.writer.TestSuiteWriter;
import org.evosuite.regression.RegressionSearchListener;
import org.evosuite.regression.RegressionSuiteMinimizer;
import org.evosuite.result.TestGenerationResult;
import org.evosuite.result.TestGenerationResultBuilder;
import org.evosuite.rmi.ClientServices;
import org.evosuite.rmi.service.ClientState;
import org.evosuite.runtime.LoopCounter;
import org.evosuite.runtime.sandbox.PermissionStatistics;
import org.evosuite.runtime.sandbox.Sandbox;
import org.evosuite.seeding.ObjectPool;
import org.evosuite.seeding.ObjectPoolManager;
import org.evosuite.setup.DependencyAnalysis;
import org.evosuite.setup.TestCluster;
import org.evosuite.statistics.RuntimeVariable;
import org.evosuite.statistics.StatisticsSender;
import org.evosuite.strategy.*;
import org.evosuite.symbolic.DSEStats;
import org.evosuite.testcase.*;
import org.evosuite.testcase.execution.ExecutionResult;
import org.evosuite.testcase.execution.ExecutionTraceImpl;
import org.evosuite.testcase.execution.TestCaseExecutor;
import org.evosuite.testsuite.RegressionTestSuiteSerialization;
import org.evosuite.testsuite.TestSuiteChromosome;
import org.evosuite.testsuite.TestSuiteFitnessFunction;
import org.evosuite.testsuite.TestSuiteMinimizer;
import org.evosuite.testsuite.TestSuiteSerialization;
import org.evosuite.utils.ArrayUtil;
import org.evosuite.utils.LoggingUtils;
import org.objectweb.asm.Opcodes;
import org.slf4j.Logger;
import org.slf4j.LoggerFactory;

import java.io.File;
import java.text.NumberFormat;
import java.util.*;

/**
 * Main entry point.
 * Does all the static analysis, invokes a test generation strategy,
 * and then applies postprocessing.
 * 
 * @author Gordon Fraser
 */
public class TestSuiteGenerator {

	private static Logger logger = LoggerFactory.getLogger(TestSuiteGenerator.class);

	/**
	 * Generate a test suite for the target class
	 * 
	 * @return a {@link java.lang.String} object.
	 */
	public TestGenerationResult generateTestSuite() {

		LoggingUtils.getEvoLogger().info("* Analyzing classpath: ");

		ClientServices.getInstance().getClientNode().changeState(ClientState.INITIALIZATION);

		// Deactivate loop counter to make sure classes initizlie properly
		LoopCounter.getInstance().setActive(false);

		TestCaseExecutor.initExecutor();
		Sandbox.goingToExecuteSUTCode();
        TestGenerationContext.getInstance().goingToExecuteSUTCode();
		Sandbox.goingToExecuteUnsafeCodeOnSameThread();
		try {
			String cp = ClassPathHandler.getInstance().getTargetProjectClasspath();
			DependencyAnalysis.analyzeClass(Properties.TARGET_CLASS,
			                           Arrays.asList(cp.split(File.pathSeparator)));
			LoggingUtils.getEvoLogger().info("* Finished analyzing classpath");

		} catch (Throwable e) {
			LoggingUtils.getEvoLogger().error("* Error while initializing target class: "
			                                          + (e.getMessage() != null ? e.getMessage()
			                                                  : e.toString()));
			logger.error("Problem for " + Properties.TARGET_CLASS + ". Full stack:", e);
			return TestGenerationResultBuilder.buildErrorResult(
			          e.getMessage() != null ? e.getMessage() : e.toString());
		} finally {
			Sandbox.doneWithExecutingUnsafeCodeOnSameThread();
			Sandbox.doneWithExecutingSUTCode();
            TestGenerationContext.getInstance().doneWithExecutingSUTCode();
		}
		
        /*
         * Initialises the object pool with objects carved from SELECTED_JUNIT classes
         */
		// TODO: Do parts of this need to be wrapped into sandbox statements?
		ObjectPoolManager.getInstance();

		// Once class loading is complete we can start checking loops
		// without risking to interfere with class initialisation
		LoopCounter.getInstance().setActive(true);


		LoggingUtils.getEvoLogger().info("* Generating tests for class "
		                                         + Properties.TARGET_CLASS);
		printTestCriterion();

		if (Properties.getTargetClass() == null)
		    return TestGenerationResultBuilder.buildErrorResult("Could not load target class");

		TestSuiteChromosome testCases = generateTests();
		postProcessTests(testCases);
        ClientServices.getInstance().getClientNode().publishPermissionStatistics();
		PermissionStatistics.getInstance().printStatistics(LoggingUtils.getEvoLogger());
		
		// progressMonitor.setCurrentPhase("Writing JUnit test cases");
		TestGenerationResult result = writeJUnitTestsAndCreateResult(testCases);

		TestCaseExecutor.pullDown();
		/*
		 * TODO: when we will have several processes running in parallel, we ll
		 * need to handle the gathering of the statistics.
		 */
		ClientServices.getInstance().getClientNode().changeState(ClientState.WRITING_STATISTICS);
		
		LoggingUtils.getEvoLogger().info("* Done!");
		LoggingUtils.getEvoLogger().info("");

		return result;
	}

	/**
	 * Apply any readability optimizations and other techniques
	 * that should use or modify the generated tests
	 *  
	 * @param testSuite
	 */
	protected void postProcessTests(TestSuiteChromosome testSuite) {

        if (Properties.CTG_SEEDS_FILE_OUT != null) {
            TestSuiteSerialization.saveTests(testSuite, new File(Properties.CTG_SEEDS_FILE_OUT));
        } else if (Properties.TEST_FACTORY == TestFactory.SERIALIZATION) {
        	TestSuiteSerialization.saveTests(testSuite, new File(Properties.SEED_DIR + File.separator + Properties.TARGET_CLASS));
        }

		if (Properties.MINIMIZE_VALUES && 
		                Properties.CRITERION.length == 1) {
		    double fitness = testSuite.getFitness();

			ClientServices.getInstance().getClientNode().changeState(ClientState.MINIMIZING_VALUES);
			LoggingUtils.getEvoLogger().info("* Minimizing values");
			ValueMinimizer minimizer = new ValueMinimizer();
			minimizer.minimize(testSuite, (TestSuiteFitnessFunction)testSuite.getFitnessValues().keySet().iterator().next());
//			minimizer.minimizeUnsafeType(testSuite);
			assert (fitness >= testSuite.getFitness());
		}

		if (Properties.INLINE) {
			ClientServices.getInstance().getClientNode().changeState(ClientState.INLINING);
			ConstantInliner inliner = new ConstantInliner();
			// progressMonitor.setCurrentPhase("Inlining constants");

			//Map<FitnessFunction<? extends TestSuite<?>>, Double> fitnesses = testSuite.getFitnesses();

			inliner.inline(testSuite);
		}

		if (Properties.MINIMIZE) {
			ClientServices.getInstance().getClientNode().changeState(ClientState.MINIMIZATION);
			// progressMonitor.setCurrentPhase("Minimizing test cases");
			if(Properties.isRegression()){
				RegressionSuiteMinimizer minimizer = new RegressionSuiteMinimizer();
				minimizer.minimize(testSuite);
			} else {
				TestSuiteMinimizer minimizer = new TestSuiteMinimizer(getFitnessFactories());
	
				LoggingUtils.getEvoLogger().info("* Minimizing test suite");
				minimizer.minimize(testSuite, true);
			}
		} else {
		    ClientServices.getInstance().getClientNode().trackOutputVariable(RuntimeVariable.Result_Size, testSuite.size());
		    ClientServices.getInstance().getClientNode().trackOutputVariable(RuntimeVariable.Minimized_Size, testSuite.size());
		    ClientServices.getInstance().getClientNode().trackOutputVariable(RuntimeVariable.Result_Length, testSuite.totalLengthOfTestCases());
            ClientServices.getInstance().getClientNode().trackOutputVariable(RuntimeVariable.Minimized_Length, testSuite.totalLengthOfTestCases());
		}

		if (Properties.COVERAGE) {
		    for (Properties.Criterion pc : Properties.CRITERION) {
		    	LoggingUtils.getEvoLogger().info("* Coverage analysis for criterion " + pc);
		        CoverageAnalysis.analyzeCoverage(testSuite, pc);
		    }
		}

        double coverage = testSuite.getCoverage();

        if (ArrayUtil.contains(Properties.CRITERION, Criterion.MUTATION)
                || ArrayUtil.contains(Properties.CRITERION, Criterion.STRONGMUTATION)) {
		    //SearchStatistics.getInstance().mutationScore(coverage);
		}

		StatisticsSender.executedAndThenSendIndividualToMaster(testSuite);
		LoggingUtils.getEvoLogger().info("* Generated " + testSuite.size()
		                                         + " tests with total length "
		                                         + testSuite.totalLengthOfTestCases());

		// TODO: In the end we will only need one analysis technique
		if (!Properties.ANALYSIS_CRITERIA.isEmpty()) {
		    //SearchStatistics.getInstance().addCoverage(Properties.CRITERION.toString(), coverage);
		    CoverageAnalysis.analyzeCriteria(testSuite, Properties.ANALYSIS_CRITERIA); // FIXME: can we send all bestSuites?
		}
        if (Properties.CRITERION.length > 1)
            LoggingUtils.getEvoLogger().info("* Resulting test suite's coverage: "
                    + NumberFormat.getPercentInstance().format(coverage) + " (average coverage for all fitness functions)");
        else
            LoggingUtils.getEvoLogger().info("* Resulting test suite's coverage: "
                    + NumberFormat.getPercentInstance().format(coverage));

		// printBudget(ga); // TODO - need to move this somewhere else
		if (ArrayUtil.contains(Properties.CRITERION, Criterion.DEFUSE)
		        && Properties.ANALYSIS_CRITERIA.isEmpty())
			DefUseCoverageSuiteFitness.printCoverage();

        DSEStats.trackConstraintTypes();

        DSEStats.trackSolverStatistics();
        
        if (Properties.DSE_PROBABILITY > 0.0 && Properties.LOCAL_SEARCH_RATE > 0 && Properties.LOCAL_SEARCH_PROBABILITY > 0.0) {
                DSEStats.logStatistics();
        }
        
		if (Properties.FILTER_SANDBOX_TESTS) {
			for (TestChromosome test : testSuite.getTestChromosomes()) {
				// delete all statements leading to security exceptions
				ExecutionResult result = test.getLastExecutionResult();
				if (result == null) {
					result = TestCaseExecutor.runTest(test.getTestCase());
				}
				if (result.hasSecurityException()) {
					int position = result.getFirstPositionOfThrownException();
					if (position > 0) {
						test.getTestCase().chop(position);
						result = TestCaseExecutor.runTest(test.getTestCase());
						test.setLastExecutionResult(result);
					}
				}
		    }
		}
		
		if (Properties.ASSERTIONS && !Properties.isRegression()) {
			LoggingUtils.getEvoLogger().info("* Generating assertions");
			// progressMonitor.setCurrentPhase("Generating assertions");
			ClientServices.getInstance().getClientNode().changeState(ClientState.ASSERTION_GENERATION);
			addAssertions(testSuite);
			StatisticsSender.sendIndividualToMaster(testSuite); // FIXME: can we pass the list of testsuitechromosomes?
		}

		if (Properties.CHECK_CONTRACTS) {
			for (TestCase failing_test : FailingTestSet.getFailingTests()) {
				testSuite.addTest(failing_test);    			
		    }
			FailingTestSet.sendStatistics();
		}

		if (Properties.JUNIT_TESTS && Properties.JUNIT_CHECK) {
			compileAndCheckTests(testSuite);
		}

		if (Properties.SERIALIZE_REGRESSION_TEST_SUITE) {
			RegressionTestSuiteSerialization.performRegressionAnalysis(testSuite);
		}
	}
	
	 /**
     * Compile and run the given tests. Remove from input list all tests that do not compile, and handle the
     * cases of instability (either remove tests or comment out failing assertions)
     *
     * @param chromosome
     */
    private void compileAndCheckTests(TestSuiteChromosome chromosome) {
        LoggingUtils.getEvoLogger().info("* Compiling and checking tests");

        if(!JUnitAnalyzer.isJavaCompilerAvailable()) {
            String msg = "No Java compiler is available. Are you running with the JDK?";
            logger.error(msg);
            throw new RuntimeException(msg);
        }

        ClientServices.getInstance().getClientNode().changeState(ClientState.JUNIT_CHECK);

        // Store this value; if this option is true then the JUnit check
        // would not succeed, as the JUnit classloader wouldn't find the class
        boolean junitSeparateClassLoader = Properties.USE_SEPARATE_CLASSLOADER;
        Properties.USE_SEPARATE_CLASSLOADER = false;

        int numUnstable = 0;

        //note: compiling and running JUnit tests can be very time consuming
        if(!TimeController.getInstance().isThereStillTimeInThisPhase()) {
        	return;
        }

        List<TestCase> testCases = chromosome.getTests(); // make copy of current tests

        //first, let's just get rid of all the tests that do not compile
        JUnitAnalyzer.removeTestsThatDoNotCompile(testCases);

        //compile and run each test one at a time. and keep track of total time
        long start = java.lang.System.currentTimeMillis();
        Iterator<TestCase> iter = testCases.iterator();
        while(iter.hasNext()){
        	if(!TimeController.getInstance().hasTimeToExecuteATestCase()) {
        		break;
        	}
        	TestCase tc = iter.next();
        	List<TestCase> list = new ArrayList<>();
        	list.add(tc);
        	numUnstable += JUnitAnalyzer.handleTestsThatAreUnstable(list);
        	if(list.isEmpty()){
        		//if the test was unstable and deleted, need to remove it from final testSuite
        		iter.remove();
        	}
        }
        /*
                compiling and running each single test individually will take more than
                compiling/running everything in on single suite. so it can be used as an
                upper bound
         */
        long delta = java.lang.System.currentTimeMillis() - start;

        numUnstable += checkAllTestsIfTime(testCases, delta);

        //second passage on reverse order, this is to spot dependencies among tests
        if (testCases.size() > 1) {
        	Collections.reverse(testCases);
        	numUnstable += checkAllTestsIfTime(testCases, delta);
        }

        chromosome.clearTests(); //remove all tests
        for (TestCase testCase : testCases) {
        	chromosome.addTest(testCase); //add back the filtered tests
        }

        boolean unstable = (numUnstable > 0);

        if(!TimeController.getInstance().isThereStillTimeInThisPhase()){
        	logger.warn("JUnit checking timed out");
        }

        ClientServices.getInstance().getClientNode().trackOutputVariable(RuntimeVariable.HadUnstableTests, unstable);
        ClientServices.getInstance().getClientNode().trackOutputVariable(RuntimeVariable.NumUnstableTests, numUnstable);
        Properties.USE_SEPARATE_CLASSLOADER = junitSeparateClassLoader;

    }

    private int checkAllTestsIfTime(List<TestCase> testCases, long delta) {
    	if(TimeController.getInstance().hasTimeToExecuteATestCase() &&
    			TimeController.getInstance().isThereStillTimeInThisPhase(delta)) {
    		return JUnitAnalyzer.handleTestsThatAreUnstable(testCases);
    	}
        return 0;
    }
    
	
	
	
	private int getBytecodeCount(RuntimeVariable v, Map<RuntimeVariable,Set<Integer>> m){
		Set<Integer> branchSet = m.get(v);
		return (branchSet==null) ? 0 : branchSet.size();
	}

	private TestSuiteChromosome generateTests() {
		// Make sure target class is loaded at this point
		TestCluster.getInstance();

		if (TestCluster.getInstance().getNumTestCalls() == 0) {
			LoggingUtils.getEvoLogger().info("* Found no testable methods in the target class "
			                                         + Properties.TARGET_CLASS);
			return new TestSuiteChromosome();
		}

		ContractChecker checker = null;
		if (Properties.CHECK_CONTRACTS) {
			checker = new ContractChecker();
			TestCaseExecutor.getInstance().addObserver(checker);
		}

		TestGenerationStrategy strategy = getTestGenerationStrategy();
		TestSuiteChromosome testSuite = strategy.generateTests();
		
		if (Properties.CHECK_CONTRACTS) {
			TestCaseExecutor.getInstance().removeObserver(checker);
		}
		
		StatisticsSender.executedAndThenSendIndividualToMaster(testSuite);
		getBytecodeStatistics();

        ClientServices.getInstance().getClientNode().publishPermissionStatistics();

        writeObjectPool(testSuite);

		/*
		 * PUTGeneralizer generalizer = new PUTGeneralizer(); for (TestCase test
		 * : tests) { generalizer.generalize(test); // ParameterizedTestCase put
		 * = new ParameterizedTestCase(test); }
		 */

		return testSuite;
	}
	
	private TestGenerationStrategy getTestGenerationStrategy() {
		switch(Properties.STRATEGY) {
		case EVOSUITE:
			return new WholeTestSuiteStrategy();
		case RANDOM:
			return new RandomTestStrategy();
		case RANDOM_FIXED:
			return new FixedNumRandomTestStrategy();
		case ONEBRANCH:
			return new IndividualTestStrategy();
		case REGRESSION:
			return new RegressionSuiteStrategy();
		case ENTBUG:
			return new EntBugTestStrategy();
		case MOSUITE:
			return new MOSuiteStrategy();
		default:
			throw new RuntimeException("Unsupported strategy: "+Properties.STRATEGY);
		}
	}

	/**
	 * <p>
	 * If Properties.JUNIT_TESTS is set, this method writes the given test cases
	 * to the default directory Properties.TEST_DIR.
	 * 
	 * <p>
	 * The name of the test will be equal to the SUT followed by the given
	 * suffix
	 * 
	 * @param tests
	 *            a {@link java.util.List} object.
	 */
	public static TestGenerationResult writeJUnitTestsAndCreateResult(List<TestCase> tests, String suffix) {
		if (Properties.JUNIT_TESTS) {
			ClientServices.getInstance().getClientNode().changeState(ClientState.WRITING_TESTS);

			TestSuiteWriter suite = new TestSuiteWriter();
			if (Properties.ASSERTION_STRATEGY == AssertionStrategy.STRUCTURED)
				suite.insertAllTests(tests);
			else
				suite.insertTests(tests);

			if (Properties.CHECK_CONTRACTS) {
				LoggingUtils.getEvoLogger().info("* Writing failing test cases");
				// suite.insertAllTests(FailingTestSet.getFailingTests());
				FailingTestSet.writeJUnitTestSuite(suite);
			}

			String name = Properties.TARGET_CLASS.substring(Properties.TARGET_CLASS.lastIndexOf(".") + 1);
			String testDir = Properties.TEST_DIR;

			LoggingUtils.getEvoLogger().info("* Writing JUnit test case '" + (name + suffix) + "' to " + testDir);

			suite.writeTestSuite(name + suffix, testDir, true);
			
			// If in regression mode, create a separate copy of the tests 
			if (!RegressionSearchListener.statsID.equals("")) {
				File evosuiterTestDir = new File("evosuiter-stats");

				boolean madeDir = false;
				if (!evosuiterTestDir.exists() || !evosuiterTestDir.isDirectory()) {
					madeDir = evosuiterTestDir.mkdirs();
				}
				if(madeDir){
					String regressionTestName = "T" + RegressionSearchListener.statsID + "Test";
					
					LoggingUtils.getEvoLogger().info("* Writing JUnit test case '" + (regressionTestName) + "' to " + evosuiterTestDir);
<<<<<<< HEAD
	
=======

>>>>>>> dc95f44a
					suite.writeTestSuite(regressionTestName, evosuiterTestDir.getName(), false);
				}
			}
		}
		return TestGenerationResultBuilder.buildSuccessResult();
	}

	/**
	 * 
	 * @param testSuite
	 *            the test cases which should be written to file
	 */
	public static TestGenerationResult writeJUnitTestsAndCreateResult(TestSuiteChromosome testSuite) {
		return writeJUnitTestsAndCreateResult(testSuite.getTests(), Properties.JUNIT_SUFFIX);	    
	}

	private void addAssertions(TestSuiteChromosome tests) {
		AssertionGenerator asserter;
		ContractChecker.setActive(false);

		if (Properties.ASSERTION_STRATEGY == AssertionStrategy.MUTATION) {
			asserter = new SimpleMutationAssertionGenerator();
		} else if (Properties.ASSERTION_STRATEGY == AssertionStrategy.ALL) {
			asserter = new CompleteAssertionGenerator();
		} else
			asserter = new UnitAssertionGenerator();

		asserter.addAssertions(tests);

		if (Properties.FILTER_ASSERTIONS)
			asserter.filterFailingAssertions(tests);
	}

	private void writeObjectPool(TestSuiteChromosome suite) {
		if (!Properties.WRITE_POOL.isEmpty()) {
			LoggingUtils.getEvoLogger().info("* Writing sequences to pool");
			ObjectPool pool = ObjectPool.getPoolFromTestSuite(suite);
			pool.writePool(Properties.WRITE_POOL);
		}
	}

	private void getBytecodeStatistics() {
		if(Properties.TRACK_BOOLEAN_BRANCHES){
			int gradientBranchCount = ExecutionTraceImpl.gradientBranches.size() * 2;
			ClientServices.getInstance().getClientNode().trackOutputVariable(RuntimeVariable.Gradient_Branches, gradientBranchCount);
		}
		if (Properties.TRACK_COVERED_GRADIENT_BRANCHES) {
			int coveredGradientBranchCount = ExecutionTraceImpl.gradientBranchesCoveredTrue.size()
					+ ExecutionTraceImpl.gradientBranchesCoveredFalse.size();
			ClientServices.getInstance().getClientNode().trackOutputVariable(RuntimeVariable.Gradient_Branches_Covered, coveredGradientBranchCount);
		}
		if(Properties.BRANCH_COMPARISON_TYPES){
			int cmp_intzero=0, cmp_intint=0, cmp_refref=0, cmp_refnull=0;
			int bc_lcmp=0, bc_fcmpl=0, bc_fcmpg=0, bc_dcmpl=0, bc_dcmpg=0;
			for(Branch b:BranchPool.getInstance(TestGenerationContext.getInstance().getClassLoaderForSUT()).getAllBranches()){
				int branchOpCode = b.getInstruction().getASMNode().getOpcode();
				int previousOpcode = -2;
				if(b.getInstruction().getASMNode().getPrevious() != null)
					previousOpcode = b.getInstruction().getASMNode().getPrevious().getOpcode();
				switch(previousOpcode){
					case Opcodes.LCMP:
						bc_lcmp++;
						break;
					case Opcodes.FCMPL:
						bc_fcmpl++;
						break;
					case Opcodes.FCMPG:
						bc_fcmpg++;
						break;
					case Opcodes.DCMPL:
						bc_dcmpl++;
						break;
					case Opcodes.DCMPG:
						bc_dcmpg++;
						break;
				}
				switch(branchOpCode){
					// copmpare int with zero
					case Opcodes.IFEQ:
					case Opcodes.IFNE:
					case Opcodes.IFLT:
					case Opcodes.IFGE:
					case Opcodes.IFGT:
					case Opcodes.IFLE:
						cmp_intzero++;
					break;
					// copmpare int with int
					case Opcodes.IF_ICMPEQ:
					case Opcodes.IF_ICMPNE:
					case Opcodes.IF_ICMPLT:
					case Opcodes.IF_ICMPGE:
					case Opcodes.IF_ICMPGT:
					case Opcodes.IF_ICMPLE:
						cmp_intint++;
					break;
					// copmpare reference with reference
					case Opcodes.IF_ACMPEQ:
					case Opcodes.IF_ACMPNE:
						cmp_refref++;
					break;
					// compare reference with null
					case Opcodes.IFNULL:
					case Opcodes.IFNONNULL:
						cmp_refnull++;
					break;
					
				}
			}
			ClientServices.getInstance().getClientNode().trackOutputVariable(RuntimeVariable.Cmp_IntZero, cmp_intzero);
			ClientServices.getInstance().getClientNode().trackOutputVariable(RuntimeVariable.Cmp_IntInt, cmp_intint);
			ClientServices.getInstance().getClientNode().trackOutputVariable(RuntimeVariable.Cmp_RefRef, cmp_refref);
			ClientServices.getInstance().getClientNode().trackOutputVariable(RuntimeVariable.Cmp_RefNull, cmp_refnull);

			ClientServices.getInstance().getClientNode().trackOutputVariable(RuntimeVariable.BC_lcmp, bc_lcmp);
			ClientServices.getInstance().getClientNode().trackOutputVariable(RuntimeVariable.BC_fcmpl, bc_fcmpl);
			ClientServices.getInstance().getClientNode().trackOutputVariable(RuntimeVariable.BC_fcmpg, bc_fcmpg);
			ClientServices.getInstance().getClientNode().trackOutputVariable(RuntimeVariable.BC_dcmpl, bc_dcmpl);
			ClientServices.getInstance().getClientNode().trackOutputVariable(RuntimeVariable.BC_dcmpg, bc_dcmpg);
			
			
			
			RuntimeVariable[] bytecodeVarsCovered = new RuntimeVariable[] {
					RuntimeVariable.Covered_lcmp, 
					RuntimeVariable.Covered_fcmpl, 
					RuntimeVariable.Covered_fcmpg,
					RuntimeVariable.Covered_dcmpl,
					RuntimeVariable.Covered_dcmpg,
					RuntimeVariable.Covered_IntInt,
					RuntimeVariable.Covered_IntInt,
					RuntimeVariable.Covered_IntZero,
					RuntimeVariable.Covered_RefRef,
					RuntimeVariable.Covered_RefNull };
			
			for(RuntimeVariable bcvar:bytecodeVarsCovered){
				ClientServices.getInstance().getClientNode().trackOutputVariable(bcvar, 
						getBytecodeCount(bcvar, ExecutionTraceImpl.bytecodeInstructionCoveredFalse) 
						+ getBytecodeCount(bcvar, ExecutionTraceImpl.bytecodeInstructionCoveredTrue)
						);
			}

			RuntimeVariable[] bytecodeVarsReached = new RuntimeVariable[] {
					RuntimeVariable.Reached_lcmp, 
					RuntimeVariable.Reached_fcmpl, 
					RuntimeVariable.Reached_fcmpg,
					RuntimeVariable.Reached_dcmpl,
					RuntimeVariable.Reached_dcmpg,
					RuntimeVariable.Reached_IntInt,
					RuntimeVariable.Reached_IntInt,
					RuntimeVariable.Reached_IntZero,
					RuntimeVariable.Reached_RefRef,
					RuntimeVariable.Reached_RefNull };
			
			for(RuntimeVariable bcvar:bytecodeVarsReached){
				ClientServices.getInstance().getClientNode().trackOutputVariable(bcvar, 
						getBytecodeCount(bcvar, ExecutionTraceImpl.bytecodeInstructionReached) * 2);
			}
			
		}

	}

	private void printTestCriterion() {
		if (Properties.CRITERION.length > 1)
			LoggingUtils.getEvoLogger().info("* Test criteria:");
		else
			LoggingUtils.getEvoLogger().info("* Test criterion:");
	    for (int i = 0; i < Properties.CRITERION.length; i++)
	        printTestCriterion(Properties.CRITERION[i]);
	}

	private void printTestCriterion(Criterion criterion) {
		switch (criterion) {
		case WEAKMUTATION:
			LoggingUtils.getEvoLogger().info("  - Mutation testing (weak)");
			break;
        case ONLYMUTATION:
            LoggingUtils.getEvoLogger().info("  - Only Mutation testing (weak)");
            break;
		case STRONGMUTATION:
		case MUTATION:
			LoggingUtils.getEvoLogger().info("  - Mutation testing (strong)");
			break;
		case DEFUSE:
			LoggingUtils.getEvoLogger().info("  - All DU Pairs");
			break;
		case STATEMENT:
			LoggingUtils.getEvoLogger().info("  - Statement Coverage");
			break;
		case RHO:
			LoggingUtils.getEvoLogger().info("  - Rho Coverage");
			break;
		case AMBIGUITY:
			LoggingUtils.getEvoLogger().info("  - Ambiguity Coverage");
			break;
		case ALLDEFS:
			LoggingUtils.getEvoLogger().info("  - All Definitions");
			break;
		case EXCEPTION:
			LoggingUtils.getEvoLogger().info("  - Exception");
			break;
		case ONLYBRANCH:
			LoggingUtils.getEvoLogger().info("  - Only-Branch Coverage");
			break;
		case METHODTRACE:
			LoggingUtils.getEvoLogger().info("  - Method Coverage");
			break;
		case METHOD:
			LoggingUtils.getEvoLogger().info("  - Top-Level Method Coverage");
			break;
		case METHODNOEXCEPTION:
			LoggingUtils.getEvoLogger().info("  - No-Exception Top-Level Method Coverage");
			break;
		case LINE:
			LoggingUtils.getEvoLogger().info("  - Line Coverage");
			break;
		case OUTPUT:
			LoggingUtils.getEvoLogger().info("  - Method-Output Coverage");
			break;
		case INPUT:
			LoggingUtils.getEvoLogger().info("  - Method-Input Coverage");
			break;
		default:
			LoggingUtils.getEvoLogger().info("  - Branch Coverage");
		}
	}

	/**
	 * <p>
	 * getFitnessFunctions
	 * </p>
	 * 
	 * @return a list of {@link org.evosuite.testsuite.TestSuiteFitnessFunction} objects.
	 */
	public static List<TestSuiteFitnessFunction> getFitnessFunctions() {
	    List<TestSuiteFitnessFunction> ffs = new ArrayList<TestSuiteFitnessFunction>();
	    for (int i = 0; i < Properties.CRITERION.length; i++) {
	        ffs.add(FitnessFunctions.getFitnessFunction(Properties.CRITERION[i]));
	    }

		return ffs;
	}


	/**
	 * Prints out all information regarding this GAs stopping conditions
	 * 
	 * So far only used for testing purposes in TestSuiteGenerator
	 */
	public void printBudget(GeneticAlgorithm<?> algorithm) {
		LoggingUtils.getEvoLogger().info("* Search Budget:");
		for (StoppingCondition sc : algorithm.getStoppingConditions())
			LoggingUtils.getEvoLogger().info("\t- " + sc.toString());
	}

	/**
	 * <p>
	 * getBudgetString
	 * </p>
	 * 
	 * @return a {@link java.lang.String} object.
	 */
	public String getBudgetString(GeneticAlgorithm<?> algorithm) {
		String r = "";
		for (StoppingCondition sc : algorithm.getStoppingConditions())
			r += sc.toString() + " ";

		return r;
	}

	/**
	 * <p>
	 * getFitnessFactories
	 * </p>
	 * 
	 * @return a list of {@link org.evosuite.coverage.TestFitnessFactory} objects.
	 */
	public static List<TestFitnessFactory<? extends TestFitnessFunction>> getFitnessFactories() {
	    List<TestFitnessFactory<? extends TestFitnessFunction>> goalsFactory = new ArrayList<TestFitnessFactory<? extends TestFitnessFunction>>();
	    for (int i = 0; i < Properties.CRITERION.length; i++) {
	        goalsFactory.add(FitnessFunctions.getFitnessFactory(Properties.CRITERION[i]));
	    }

		return goalsFactory;
	}

	/**
	 * <p>
	 * main
	 * </p>
	 * 
	 * @param args
	 *            an array of {@link java.lang.String} objects.
	 */
	public static void main(String[] args) {
		TestSuiteGenerator generator = new TestSuiteGenerator();
		generator.generateTestSuite();
		System.exit(0);
	}

}<|MERGE_RESOLUTION|>--- conflicted
+++ resolved
@@ -508,11 +508,7 @@
 					String regressionTestName = "T" + RegressionSearchListener.statsID + "Test";
 					
 					LoggingUtils.getEvoLogger().info("* Writing JUnit test case '" + (regressionTestName) + "' to " + evosuiterTestDir);
-<<<<<<< HEAD
-	
-=======
-
->>>>>>> dc95f44a
+
 					suite.writeTestSuite(regressionTestName, evosuiterTestDir.getName(), false);
 				}
 			}
