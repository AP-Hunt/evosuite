--- conflicted
+++ resolved
@@ -43,7 +43,29 @@
 	private final String methodName;
 	private final Integer instructionID;
 
-	protected final List<BranchCoverageTestFitness> branchFitnesses;
+	protected final List<BranchCoverageTestFitness> branchFitnesses = new ArrayList<BranchCoverageTestFitness>();
+
+	protected transient BytecodeInstruction goalInstruction;
+
+	/**
+	 * <p>
+	 * Constructor for StatementCoverageTestFitness.
+	 * </p>
+	 * 
+	 * @param goalInstruction
+	 *            a {@link org.evosuite.graphs.cfg.BytecodeInstruction} object.
+	 */
+	public StatementCoverageTestFitness(BytecodeInstruction goalInstruction) {
+		if (goalInstruction == null) {
+			throw new IllegalArgumentException("null given");
+		}
+
+		this.className = goalInstruction.getClassName();
+		this.methodName = goalInstruction.getMethodName();
+		this.instructionID = goalInstruction.getInstructionId();
+
+		this.setupDependencies(goalInstruction);
+	}
 
 	/**
 	 * <p>
@@ -62,16 +84,15 @@
 		this.methodName = methodName;
 		this.instructionID = instructionID;
 
-		this.branchFitnesses = new ArrayList<BranchCoverageTestFitness>();
-		this.setupDependencies();
-	}
-
-	private void setupDependencies() {
 		BytecodeInstruction goalInstruction = BytecodeInstructionPool.getInstance(TestGenerationContext.getInstance().
 		    getClassLoaderForSUT()).getInstruction(this.className, this.methodName, this.instructionID);
+		this.setupDependencies(goalInstruction);
+	}
+
+	private void setupDependencies(BytecodeInstruction goalInstruction) {
+		this.goalInstruction = goalInstruction;
 
 		Set<ControlDependency> cds = goalInstruction.getControlDependencies();
-
 		for (ControlDependency cd : cds) {
 			BranchCoverageTestFitness fitness = BranchCoverageFactory.createBranchCoverageTestFitness(cd);
 
@@ -179,11 +200,6 @@
 
 		return compareClassName(other);
 	}
-<<<<<<< HEAD
-
-
-=======
->>>>>>> f4887fe3
 
 	@Override
 	public int hashCode() {
@@ -232,6 +248,6 @@
 	}
 
 	public BytecodeInstruction getGoalInstruction() {
-		return goalInstruction;
+		return this.goalInstruction;
 	}
 }