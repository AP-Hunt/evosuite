--- conflicted
+++ resolved
@@ -74,18 +74,6 @@
             List<Object> argObjects = new ArrayList<>(parRefs.size());
             for (VariableReference parRef : parRefs) {
                 Object parObject = null;
-<<<<<<< HEAD
-                if (parRef instanceof ArrayIndex) {
-                    try {
-                        parObject = ((ArrayIndex)parRef).getObject(scope);
-                    } catch (CodeUnderTestException e) {
-                        e.printStackTrace();
-                    }
-                } else if (parRef instanceof ConstantValue) {
-                    parObject = ((ConstantValue) parRef).getValue();
-                } else {
-                    parObject = scope.getObject(parRef);
-=======
                 try {
                     if (parRef instanceof ArrayIndex || parRef instanceof FieldReference) {
                         parObject = parRef.getObject(scope);
@@ -96,7 +84,6 @@
                     }
                 } catch (CodeUnderTestException e) {
                     e.printStackTrace();
->>>>>>> 5bbc6c1f
                 }
                 argObjects.add(parObject);
             }
