/**
 * Copyright (C) 2010-2016 Gordon Fraser, Andrea Arcuri and EvoSuite
 * contributors
 *
 * This file is part of EvoSuite.
 *
 * EvoSuite is free software: you can redistribute it and/or modify it
 * under the terms of the GNU Lesser General Public License as published
 * by the Free Software Foundation, either version 3.0 of the License, or
 * (at your option) any later version.
 *
 * EvoSuite is distributed in the hope that it will be useful, but
 * WITHOUT ANY WARRANTY; without even the implied warranty of
 * MERCHANTABILITY or FITNESS FOR A PARTICULAR PURPOSE. See the GNU
 * Lesser Public License for more details.
 *
 * You should have received a copy of the GNU Lesser General Public
 * License along with EvoSuite. If not, see <http://www.gnu.org/licenses/>.
 */
package org.evosuite.coverage.branch;

import java.io.IOException;
import java.io.ObjectInputStream;
import java.io.ObjectOutputStream;
import java.io.Serializable;

import org.evosuite.TestGenerationContext;
import org.evosuite.coverage.ControlFlowDistance;
import org.evosuite.graphs.cfg.BytecodeInstructionPool;
import org.evosuite.graphs.cfg.ControlDependency;
import org.evosuite.testcase.execution.ExecutionResult;

/**
 * A single branch coverage goal Either true/false evaluation of a jump
 * condition, or a method entry
 * 
 * @author Gordon Fraser, Andre Mis
 */
public class BranchCoverageGoal implements Serializable, Comparable<BranchCoverageGoal> {

	private static final long serialVersionUID = 2962922303111452419L;
	
	private transient Branch branch;
	
	private final boolean value;
	private final String className;
	private final String methodName;
	
	
	/**
	 * The line number in the source code. This information is stored in the bytecode if the
	 * code was compiled in debug mode. If no info, we would get a negative value (e.g., -1) here.
	 */
	private final int lineNumber;

	public int getId() {
		return branch.getActualBranchId();

	}
	
	/**
	 * Can be used to create an arbitrary {@code BranchCoverageGoal} trying to cover the
	 * given {@code Branch}
	 * 
	 * <p>
	 * If the given branch is {@code null}, this goal will try to cover the root branch
	 * of the method identified by the given name - meaning it will just try to
	 * call the method at hand
	 * 
	 * <p>
	 * Otherwise this goal will try to reach the given branch and if value is
	 * true, make the branchInstruction jump and visa versa
	 * 
	 * @param branch
	 *            a {@link org.evosuite.coverage.branch.Branch} object.
	 * @param value
	 *            a boolean.
	 * @param className
	 *            a {@link java.lang.String} object.
	 * @param methodName
	 *            a {@link java.lang.String} object.
	 */
	public BranchCoverageGoal(Branch branch, boolean value, String className,
	        String methodName) {
		if (className == null || methodName == null)
			throw new IllegalArgumentException("null given");
		if (branch == null && !value)
			throw new IllegalArgumentException(
			        "expect goals for a root branch to always have value set to true");

		this.branch = branch;
		this.value = value;

		this.className = className;
		this.methodName = methodName;

		if (branch != null) {
			lineNumber = branch.getInstruction().getLineNumber();
			if (!branch.getMethodName().equals(methodName)
			        || !branch.getClassName().equals(className))
				throw new IllegalArgumentException(
				        "expect explicitly given information about a branch to coincide with the information given by that branch");
		} else {
			lineNumber = BytecodeInstructionPool.getInstance(TestGenerationContext.getInstance().getClassLoaderForSUT())
					.getFirstLineNumberOfMethod(className,methodName);
		}
	}

	/**
<<<<<<< HEAD
	 * Accepts line number as parameter. For testing purposes.
	 * @param branch
	 * @param value
	 * @param className
	 * @param methodName
	 * @param lineNumber
	 */
	public BranchCoverageGoal(Branch branch, boolean value, String className,
							  String methodName, int lineNumber) {
		if (className == null || methodName == null)
			throw new IllegalArgumentException("null given");
		if (branch == null && !value)
			throw new IllegalArgumentException(
					"expect goals for a root branch to always have value set to true");

		this.branch = branch;
		this.value = value;

		this.className = className;
		this.methodName = methodName;

=======
	 * Constructor accepting line number as parameter.
	 * @param branch
	 *            a {@link org.evosuite.coverage.branch.Branch} object.
	 * @param value
	 *            a boolean.
	 * @param className
	 *            a {@link java.lang.String} object.
	 * @param methodName
	 *            a {@link java.lang.String} object.
	 * @param lineNumber
	 *            an integer.
	 */
	public BranchCoverageGoal(Branch branch, boolean value, String className,
	                          String methodName, int lineNumber) {

		if (className == null || methodName == null)
			throw new IllegalArgumentException("null given");

		if (branch == null && !value)
			throw new IllegalArgumentException("expect goals for a root branch to always have value set to true");

		this.branch = branch;
		this.value = value;
		this.className = className;
		this.methodName = methodName;
>>>>>>> 63f97b25
		this.lineNumber = lineNumber;
	}

	/**
	 * <p>
	 * Constructor for BranchCoverageGoal.
	 * </p>
	 * 
	 * @param cd
	 *            a {@link org.evosuite.graphs.cfg.ControlDependency} object.
	 * @param className
	 *            a {@link java.lang.String} object.
	 * @param methodName
	 *            a {@link java.lang.String} object.
	 */
	public BranchCoverageGoal(ControlDependency cd, String className, String methodName) {
		this(cd.getBranch(), cd.getBranchExpressionValue(), className, methodName);
	}

	/**
	 * Methods that have no branches don't need a cfg, so we just set the cfg to
	 * null
	 * 
	 * @param className
	 *            a {@link java.lang.String} object.
	 * @param methodName
	 *            a {@link java.lang.String} object.
	 */
	public BranchCoverageGoal(String className, String methodName) {
		this.branch = null;
		this.value = true;

		this.className = className;
		this.methodName = methodName;
		lineNumber = BytecodeInstructionPool.getInstance(TestGenerationContext.getInstance().getClassLoaderForSUT())
				.getFirstLineNumberOfMethod(className,  methodName);		                                                                                                                  
	}

	/**
	 * @return the branch
	 */
	public Branch getBranch() {
		return branch;
	}

	/**
	 * @return the value
	 */
	public boolean getValue() {
		return value;
	}

	/**
	 * @return the className
	 */
	public String getClassName() {
		return className;
	}

	/**
	 * @return the methodName
	 */
	public String getMethodName() {
		return methodName;
	}

	/**
	 * @return the lineNumber
	 */
	public int getLineNumber() {
		return lineNumber;
	}

	/**
	 * Determines whether this goals is connected to the given goal
	 * 
	 * This is the case when this goals target branch is control dependent on
	 * the target branch of the given goal or visa versa
	 * 
	 * This is used in the ChromosomeRecycler to determine if tests produced to
	 * cover one goal should be used initially when trying to cover the other
	 * goal
	 * 
	 * @param goal
	 *            a {@link org.evosuite.coverage.branch.BranchCoverageGoal}
	 *            object.
	 * @return a boolean.
	 */
	public boolean isConnectedTo(BranchCoverageGoal goal) {
		if (branch == null || goal.branch == null) {
			// one of the goals targets a root branch
			return goal.methodName.equals(methodName) && goal.className.equals(className);
		}

		// TODO map this to new CDG !

		return branch.getInstruction().isDirectlyControlDependentOn(goal.branch)
		        || goal.branch.getInstruction().isDirectlyControlDependentOn(branch);
	}

	/**
	 * <p>
	 * getDistance
	 * </p>
	 * 
	 * @param result
	 *            a {@link org.evosuite.testcase.execution.ExecutionResult} object.
	 * @return a {@link org.evosuite.coverage.ControlFlowDistance} object.
	 */
	public ControlFlowDistance getDistance(ExecutionResult result) {

		ControlFlowDistance r = ControlFlowDistanceCalculator.getDistance(result, branch, value,
				className, methodName);
		return r;
	}

	/**
	 * 
	 * @return
	 */
	public int hashCodeWithoutValue() {
		final int prime = 31;
		int result = 1;
		result = prime * result + (branch == null ? 0 : branch.getActualBranchId());
		result = prime * result
		        + (branch == null ? 0 : branch.getInstruction().getInstructionId());
		result = prime * result + className.hashCode();
		result = prime * result + methodName.hashCode();
		return result;
	}
	
	// inherited from Object

	/**
	 * {@inheritDoc}
	 * 
	 * Readable representation
	 */
	@Override
	public String toString() {
		String name = className + "." + methodName + ":";
		if (branch != null) {
			name += " " + branch.toString();
			if (value)
				name += " - true";
			else
				name += " - false";
		} else
			name += " root-Branch";

		return name;
	}

	/** {@inheritDoc} */
	@Override
	public int hashCode() {
		final int prime = 31;
		int result = 1;
		result = prime * result + (branch == null ? 0 : branch.getActualBranchId());
		result = prime * result
		        + (branch == null ? 0 : branch.getInstruction().getInstructionId());
		// TODO sure you want to call hashCode() on the cfg? doesn't that take
		// long?
		// Seems redundant -- GF
		/*
		result = prime
		        * result
		        + ((branch == null) ? 0
		                : branch.getInstruction().getActualCFG().hashCode());
		                */
		result = prime * result + className.hashCode();
		result = prime * result + methodName.hashCode();
		result = prime * result + (value ? 1231 : 1237);
		return result;
	}

	/** {@inheritDoc} */
	@Override
	public boolean equals(Object obj) {
		if (this == obj)
			return true;
		if (obj == null)
			return false;
		if (getClass() != obj.getClass())
			return false;

		BranchCoverageGoal other = (BranchCoverageGoal) obj;
		// are we both root goals?
		if (this.branch == null) {
			if (other.branch != null)
				return false;
			else
				// i don't have to check for value at this point, because if
				// branch is null we are talking about the root branch here
				return this.methodName.equals(other.methodName)
				        && this.className.equals(other.className);
		}
		// well i am not, if you are we are different
		if (other.branch == null)
			return false;

		// so we both have a branch to cover, let's look at that branch and the
		// way we want it to be evaluated
		if (!this.branch.equals(other.branch))
			return false;
		else {
			return this.value == other.value;
		}
	}

	@Override
	public int compareTo(BranchCoverageGoal o) {
		int diff = lineNumber - o.lineNumber;
		if(diff == 0) {
			return 0;
			// TODO: this code in some cases leads to the violation of the compare
			// contract. I still have to figure out why - mattia
//			// Branch can only be null if this is a branchless method
//			if(branch == null || o.getBranch() == null)
//				return 0;
//			
//			// If on the same line, order by appearance in bytecode
//			return branch.getActualBranchId() - o.getBranch().getActualBranchId();
		} else {
			return diff;
		}
	}

	private void writeObject(ObjectOutputStream oos) throws IOException {
		oos.defaultWriteObject();
		// Write/save additional fields
		if (branch != null)
			oos.writeInt(branch.getActualBranchId());
		else
			oos.writeInt(-1);
	}

	// assumes "static java.util.Date aDate;" declared
	private void readObject(ObjectInputStream ois) throws ClassNotFoundException,
	        IOException {
		ois.defaultReadObject();

		int branchId = ois.readInt();
		if (branchId >= 0)
			this.branch = BranchPool.getInstance(TestGenerationContext.getInstance().getClassLoaderForSUT()).getBranch(branchId);
		else
			this.branch = null;
	}

}<|MERGE_RESOLUTION|>--- conflicted
+++ resolved
@@ -107,29 +107,6 @@
 	}
 
 	/**
-<<<<<<< HEAD
-	 * Accepts line number as parameter. For testing purposes.
-	 * @param branch
-	 * @param value
-	 * @param className
-	 * @param methodName
-	 * @param lineNumber
-	 */
-	public BranchCoverageGoal(Branch branch, boolean value, String className,
-							  String methodName, int lineNumber) {
-		if (className == null || methodName == null)
-			throw new IllegalArgumentException("null given");
-		if (branch == null && !value)
-			throw new IllegalArgumentException(
-					"expect goals for a root branch to always have value set to true");
-
-		this.branch = branch;
-		this.value = value;
-
-		this.className = className;
-		this.methodName = methodName;
-
-=======
 	 * Constructor accepting line number as parameter.
 	 * @param branch
 	 *            a {@link org.evosuite.coverage.branch.Branch} object.
@@ -155,7 +132,6 @@
 		this.value = value;
 		this.className = className;
 		this.methodName = methodName;
->>>>>>> 63f97b25
 		this.lineNumber = lineNumber;
 	}
 
