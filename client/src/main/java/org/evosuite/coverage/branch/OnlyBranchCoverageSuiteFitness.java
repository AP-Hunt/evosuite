--- conflicted
+++ resolved
@@ -23,12 +23,7 @@
 import java.util.Map.Entry;
 
 import org.evosuite.Properties;
-<<<<<<< HEAD
 import org.evosuite.TestGenerationContext;
-import org.evosuite.coverage.lcsaj.LCSAJPool;
-import org.evosuite.testcase.ConstructorStatement;
-=======
->>>>>>> bd7f518f
 import org.evosuite.testcase.ExecutableChromosome;
 import org.evosuite.testcase.statements.Statement;
 import org.evosuite.testcase.TestFitnessFunction;
@@ -160,41 +155,6 @@
 				}
 			}
 			for (Entry<Integer, Integer> entry : result.getTrace().getPredicateExecutionCount().entrySet()) {
-<<<<<<< HEAD
-				if (!LCSAJPool.isLCSAJBranch(BranchPool.getInstance(TestGenerationContext.getInstance().getClassLoaderForSUT()).getBranch(entry.getKey()))) {
-					if (!predicateCount.containsKey(entry.getKey()))
-						predicateCount.put(entry.getKey(), entry.getValue());
-					else {
-						predicateCount.put(entry.getKey(),
-						                   predicateCount.get(entry.getKey())
-						                           + entry.getValue());
-					}
-				}
-			}
-			for (Entry<Integer, Double> entry : result.getTrace().getTrueDistances().entrySet()) {
-				if (!LCSAJPool.isLCSAJBranch(BranchPool.getInstance(TestGenerationContext.getInstance().getClassLoaderForSUT()).getBranch(entry.getKey()))) {
-					if (!trueDistance.containsKey(entry.getKey()))
-						trueDistance.put(entry.getKey(), entry.getValue());
-					else {
-						trueDistance.put(entry.getKey(),
-						                 Math.min(trueDistance.get(entry.getKey()),
-						                          entry.getValue()));
-					}
-					if (entry.getValue() == 0.0) {
-						result.test.addCoveredGoal(branchCoverageTrueMap.get(entry.getKey()));
-					}
-				}
-			}
-			for (Entry<Integer, Double> entry : result.getTrace().getFalseDistances().entrySet()) {
-				if (!LCSAJPool.isLCSAJBranch(BranchPool.getInstance(TestGenerationContext.getInstance().getClassLoaderForSUT()).getBranch(entry.getKey()))) {
-					if (!falseDistance.containsKey(entry.getKey()))
-						falseDistance.put(entry.getKey(), entry.getValue());
-					else {
-						falseDistance.put(entry.getKey(),
-						                  Math.min(falseDistance.get(entry.getKey()),
-						                           entry.getValue()));
-					}
-=======
 				if (!predicateCount.containsKey(entry.getKey()))
 					predicateCount.put(entry.getKey(), entry.getValue());
 				else {
@@ -222,7 +182,6 @@
 					falseDistance.put(entry.getKey(),
 							Math.min(falseDistance.get(entry.getKey()),
 									entry.getValue()));
->>>>>>> bd7f518f
 				}
 				if (entry.getValue() == 0.0) {
 					result.test.addCoveredGoal(branchCoverageFalseMap.get(entry.getKey()));
