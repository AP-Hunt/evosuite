/**
 * 
 */
package org.evosuite;

import org.evosuite.contracts.ContractChecker;
import org.evosuite.contracts.FailingTestSet;
import org.evosuite.coverage.archive.TestsArchive;
import org.evosuite.coverage.branch.BranchPool;
import org.evosuite.coverage.dataflow.DefUsePool;
import org.evosuite.coverage.mutation.MutationPool;
import org.evosuite.ga.stoppingconditions.GlobalTimeStoppingCondition;
import org.evosuite.ga.stoppingconditions.MaxStatementsStoppingCondition;
import org.evosuite.graphs.GraphPool;
import org.evosuite.graphs.cfg.BytecodeInstructionPool;
import org.evosuite.graphs.cfg.CFGMethodAdapter;
import org.evosuite.instrumentation.InstrumentingClassLoader;
import org.evosuite.instrumentation.LinePool;
import org.evosuite.runtime.Runtime;
import org.evosuite.runtime.instrumentation.MethodCallReplacementCache;
import org.evosuite.runtime.util.SystemInUtil;
import org.evosuite.seeding.CastClassManager;
import org.evosuite.seeding.ConstantPoolManager;
import org.evosuite.seeding.ObjectPoolManager;
import org.evosuite.setup.DependencyAnalysis;
import org.evosuite.setup.TestCluster;
import org.evosuite.setup.TestClusterGenerator;
import org.evosuite.testcarver.extraction.CarvingManager;
import org.evosuite.testcase.execution.ExecutionTracer;
import org.evosuite.testcase.execution.TestCaseExecutor;
import org.evosuite.utils.ArrayUtil;
import org.slf4j.Logger;
import org.slf4j.LoggerFactory;

/**
 * @author Gordon Fraser
 * 
 */
public class TestGenerationContext {

	private static final Logger logger = LoggerFactory.getLogger(TestGenerationContext.class);

	private static final TestGenerationContext singleton = new TestGenerationContext();

	/**
	 * This is the classloader that does the instrumentation - it needs to be
	 * used by all test code
	 */
	private InstrumentingClassLoader classLoader;
	
	/**
	 * The regerssion class loader
	 */
	private InstrumentingClassLoader regressionClassLoader;

	/**
	 * The classloader used to load this class
	 */
	private ClassLoader originalClassLoader;
	

	/**
	 * Private singleton constructor
	 */
	private TestGenerationContext() {
		originalClassLoader = this.getClass().getClassLoader();
		classLoader = new InstrumentingClassLoader();
		regressionClassLoader = new InstrumentingClassLoader(true);
	}

	public static TestGenerationContext getInstance() {
		return singleton;
	}

    /**
		 * This is pretty important if the SUT use classloader of the running thread.
		 * If we do not set this up, we will end up with cast exceptions.
		 *
     * <p>
		 * Note, an example in which this happens is in
		 *
     * <p>
		 * org.dom4j.bean.BeanAttribute
		 *
     * <p>
		 * in SF100 project 62_dom4j
		 */
    public void goingToExecuteSUTCode(){

		Thread.currentThread().setContextClassLoader(classLoader);
	}
	
	public void doneWithExecuteingSUTCode(){
		Thread.currentThread().setContextClassLoader(originalClassLoader);
	}
	
	public InstrumentingClassLoader getClassLoaderForSUT() {
		return classLoader;
	}	
	
	public InstrumentingClassLoader getRegressionClassLoaderForSUT() {
		return regressionClassLoader;
	}	
	
	/**
	 * @deprecated use {@code getInstance().getClassLoaderForSUT()}
	 * 
	 * @return
	 */
	public static ClassLoader getClassLoader() {
		return getInstance().classLoader;
	}

	public void resetContext() {
		logger.info("*** Resetting context");

		// A fresh context needs a fresh class loader to make sure we can re-instrument classes
		classLoader = new InstrumentingClassLoader();
		

		TestCaseExecutor.pullDown();

		ExecutionTracer.getExecutionTracer().clear();

		// TODO: BranchPool should not be static
<<<<<<< HEAD
		BranchPool.getInstance(classLoader).reset();
=======
		BranchPool.reset();
		LinePool.reset();
>>>>>>> ce1d31dc
		MutationPool.clear();

		// TODO: Clear only pool of current classloader?
		GraphPool.clearAll();
		DefUsePool.clear();

		// TODO: This is not nice
		for(ClassLoader cl:CFGMethodAdapter.methods.keySet())
			CFGMethodAdapter.methods.get(cl).clear();

		// TODO: Clear only pool of current classloader?
		BytecodeInstructionPool.clearAll();

		// TODO: After this, the test cluster is empty until DependencyAnalysis.analyse is called
		TestCluster.reset();
		CastClassManager.getInstance().clear();

		// This counts the current level of recursion during test generation
		org.evosuite.testcase.TestFactory.getInstance().reset();

		MaxStatementsStoppingCondition.setNumExecutedStatements(0);
		GlobalTimeStoppingCondition.forceReset();

		// Forget the old SUT
		Properties.resetTargetClass();

		TestCaseExecutor.initExecutor();

		TestsArchive.instance.reset();
		
		// Constant pool
		ConstantPoolManager.getInstance().reset();
		ObjectPoolManager.getInstance().reset();
		CarvingManager.getInstance().clear();

		if (Properties.INSTRUMENT_CONTEXT
				|| ArrayUtil.contains(Properties.CRITERION, Properties.Criterion.DEFUSE)
				|| ArrayUtil.contains(Properties.CRITERION, Properties.Criterion.IBRANCH)) {
			try {
				TestClusterGenerator clusterGenerator = new TestClusterGenerator();
				clusterGenerator.generateCluster(Properties.TARGET_CLASS,
				                                 DependencyAnalysis.getInheritanceTree(),  DependencyAnalysis.getCallGraph());
			} catch (RuntimeException e) {
				logger.error(e.getMessage(), e);
			} catch (ClassNotFoundException e) {
				logger.error(e.getMessage(), e);
			}
		}

		if (Properties.CHECK_CONTRACTS) {
			FailingTestSet.changeClassLoader(classLoader);
		}
		ContractChecker.setActive(true);

		SystemInUtil.resetSingleton();
		Runtime.resetSingleton();
        MethodCallReplacementCache.resetSingleton();
	}
}<|MERGE_RESOLUTION|>--- conflicted
+++ resolved
@@ -123,12 +123,8 @@
 		ExecutionTracer.getExecutionTracer().clear();
 
 		// TODO: BranchPool should not be static
-<<<<<<< HEAD
 		BranchPool.getInstance(classLoader).reset();
-=======
-		BranchPool.reset();
 		LinePool.reset();
->>>>>>> ce1d31dc
 		MutationPool.clear();
 
 		// TODO: Clear only pool of current classloader?
