/**
 * Copyright (C) 2011,2012 Gordon Fraser, Andrea Arcuri and EvoSuite
 * contributors
 * 
 * This file is part of EvoSuite.
 * 
 * EvoSuite is free software: you can redistribute it and/or modify it under the
 * terms of the GNU Public License as published by the Free Software Foundation,
 * either version 3 of the License, or (at your option) any later version.
 * 
 * EvoSuite is distributed in the hope that it will be useful, but WITHOUT ANY
 * WARRANTY; without even the implied warranty of MERCHANTABILITY or FITNESS FOR
 * A PARTICULAR PURPOSE. See the GNU Public License for more details.
 * 
 * You should have received a copy of the GNU Public License along with
 * EvoSuite. If not, see <http://www.gnu.org/licenses/>.
 */

package org.evosuite.classpath;

import java.io.File;
import java.io.FileInputStream;
import java.io.FileNotFoundException;
import java.io.IOException;
import java.io.InputStream;
import java.util.Collections;
import java.util.Enumeration;
import java.util.HashMap;
import java.util.LinkedHashMap;
import java.util.LinkedHashSet;
import java.util.List;
import java.util.Map;
import java.util.Set;
import java.util.jar.JarEntry;
import java.util.jar.JarFile;

import org.evosuite.Properties;
import org.evosuite.TestGenerationContext;
import org.objectweb.asm.ClassReader;
import org.objectweb.asm.Opcodes;
import org.objectweb.asm.tree.ClassNode;
import org.objectweb.asm.tree.MethodNode;
import org.slf4j.Logger;
import org.slf4j.LoggerFactory;


/**
 * <p>
 * Utilities to list class resources (ie .class files) available from the classpath 
 * </p>
 * 
 * 
 * @author Gordon Fraser
 */
public class ResourceList {

	private static Logger logger = LoggerFactory.getLogger(ResourceList.class);

	private static class Cache{
		/**
		 * Key -> a classpath entry (eg folder or jar file)
		 * <p>
		 * Value -> set of all classes in that CP entry
		 */
		public  Map<String,Set<String>> mapCPtoClasses = new LinkedHashMap<>(); 

		/**
		 * Key -> full qualifying name of a class, eg org.some.Foo
		 * <p>
		 * Value -> the classpath entry in which it can be found
		 */
		public  Map<String,String> mapClassToCP = new LinkedHashMap<>();

		/**
		 * Key -> package prefix
		 * <p>
		 * Value -> set of classpath entries having such prefix
		 */
		public Map<String,Set<String>> mapPrefixToCPs = new LinkedHashMap<>();

		/**
		 * Keep track of the classes that should be on the classpath but they are not
		 */
		public Set<String> missingClasses = new LinkedHashSet<>();
		
		
		public void addPrefix(String prefix, String cpEntry){
			Set<String> classPathEntries = mapPrefixToCPs.get(prefix);
			if(classPathEntries==null){
				classPathEntries = new LinkedHashSet<String>();
				mapPrefixToCPs.put(prefix, classPathEntries);
			}
			classPathEntries.add(cpEntry);

			if(!prefix.isEmpty()){
				String parent = getParentPackageName(prefix);
				addPrefix(parent,cpEntry);
			}
		}

		/**
		 * Keep track of all jars we opened.
		 * Key -> the path of the jar file
		 */
		public Map<String,JarFile> openedJars = new LinkedHashMap<>();

		public JarFile getJar(String entry){
			if(openedJars.containsKey(entry)){
				return openedJars.get(entry);
			}
			try {
				JarFile jar = new JarFile(entry);
				openedJars.put(entry,jar);
				return jar;
			} catch (IOException e) {
				logger.error("Error while reading jar file "+entry+": "+e.getMessage(),e);
				return null;
			}
		}

		public void close(){
			for(JarFile jar : openedJars.values()){
				try {
					jar.close();
				} catch (IOException e) {
					logger.error("Cannot close jar file " + jar.getName() + ". " + e.toString());
				}
			}
		}
	}
	

	/**
	 * Current cache. Do not access directly, but rather use getCache(), as it can be null
	 */
	private Cache cache = null;
	
	
	/*
	 * ResourceList for each ClassLoader
	 */
	private static Map<ClassLoader, ResourceList> instanceMap = new HashMap<ClassLoader, ResourceList>();

	private final ClassLoader classLoader;

	/** Private constructor */
	private ResourceList(ClassLoader classLoader) {
		this.classLoader = classLoader;
	}

	public static ResourceList getInstance(ClassLoader classLoader) {
		if (!instanceMap.containsKey(classLoader)) {
			instanceMap.put(classLoader, new ResourceList(classLoader));
		}
		//logger.warn("My Classloader: {}. O {}, R {}", classLoader, TestGenerationContext.getInstance().getClassLoaderForSUT(), 
		//		TestGenerationContext.getInstance().getRegressionClassLoaderForSUT());
		return instanceMap.get(classLoader);
	}


	// -------------------------------------------
	// --------- public methods  ----------------- 
	// -------------------------------------------

<<<<<<< HEAD
	public void resetCache(){
=======
	public static void resetCache(){
		if(cache!=null){
			cache.close();
		}
>>>>>>> f62232c6
		cache = null;
	}


	/**
	 * is the target class among the ones in the SUT classpath?
	 * 
	 * @param className
	 *            a fully qualified class name
	 * @return
	 */
	public boolean hasClass(String className) {
		return getCache().mapClassToCP.containsKey(className);
	}

	/**
	 * 
	 * @param name  a fully qualifying name, e.g. org.some.Foo
	 * @return
	 */
	public InputStream getClassAsStream(String name) {

		String path = name.replace('.', '/') + ".class";
		String windowsPath = name.replace(".", "\\") + ".class";

		String cpEntry = getCache().mapClassToCP.get(name);
		if(cpEntry==null){
			
			/*
				the cache is initialized based on what is on the project classpath.
				but that does not include the Java API, although it is accessed by
				the SUT.
			 */

			InputStream ins = getClassAsStreamFromClassLoader(name);
			if(ins != null){
				return ins;
			}

			if(!getCache().missingClasses.contains(name)){
				getCache().missingClasses.add(name);
				/*
				 * Note: can't really have "warn" here, as the SUT can use the classloader,
				 * and try to load garbage (eg random string generated as test data) that
				 * would fill the logs 
				 */
				logger.debug("The class "+name+" is not on the classpath"); //only log once			
			}
			return null;
		}

		if(cpEntry.endsWith(".jar")){
			JarFile jar = getCache().getJar(cpEntry);
			if(jar==null){
				return null;
			}
			JarEntry entry = jar.getJarEntry(path);
			if(entry == null){
				logger.error("Error: could not find "+path+" inside of jar file "+cpEntry);
				return null;
			}
			InputStream is = null;
			try {
				is = jar.getInputStream(entry);
			} catch (IOException e) {
				logger.error("Error while reading jar file "+cpEntry+": "+e.getMessage(),e);
				return null;
			}
			return is;
		} else {
			//if not a jar, it is a folder
			File classFile = null;
			if (File.separatorChar != '/') {	
				classFile = new File(cpEntry+File.separator+windowsPath);
			} else {
				classFile = new File(cpEntry+File.separator+path);
			}
			if(!classFile.exists()){
				logger.error("Could not find "+classFile);
			}

			try {
				return new FileInputStream(classFile);
			} catch (FileNotFoundException e) {
				logger.error("Error while trying to open stream on: "+classFile.getAbsolutePath());
				return null;
			}
		}

	}


	/**
	 * Given the target classpath entry (eg folder or jar file), return the names (eg foo.Foo) of all the classes (.class files)
	 * inside
	 * 
	 * @param classPathEntry
	 * @param includeInternalClasses   should internal classes (ie static and anonymous having $ in their name) be included?
	 * @return
	 */
	public Set<String> getAllClasses(String classPathEntry, boolean includeInternalClasses){
		return getAllClasses(classPathEntry,"",includeInternalClasses);
	}


    /**
     * Given the target classpath entry (eg folder or jar file), return the names (eg foo.Foo) of all the classes (.class files)
     * inside
     *
     * @param classPathEntry
     * @param prefix
     * @param includeInternalClasses should internal classes (ie static and anonymous having $ in their name) be included?
     * @return
     */
    public Set<String> getAllClasses(String classPathEntry, String prefix, boolean includeInternalClasses){
        return getAllClasses(classPathEntry,prefix,includeInternalClasses,true);
    }


	/**
	 * Given the target classpath entry (eg folder or jar file), return the names (eg foo.Foo) of all the classes (.class files)
	 * inside
	 * 
	 * @param classPathEntry
	 * @param prefix
	 * @param includeInternalClasses should internal classes (ie static and anonymous having $ in their name) be included?
     * @param excludeAnonymous  if including internal classes, should though still exclude the anonymous? (ie keep only the static ones)
	 * @return
	 */
	public Set<String> getAllClasses(String classPathEntry, String prefix, boolean includeInternalClasses, boolean excludeAnonymous){

		if(classPathEntry.contains(File.pathSeparator)){
			Set<String> retval = new LinkedHashSet<String>();
			for(String element : classPathEntry.split(File.pathSeparator)){
				retval.addAll(getAllClasses(element,prefix,includeInternalClasses,excludeAnonymous));
			}
			return retval;
		} else {

			classPathEntry = (new File(classPathEntry)).getAbsolutePath();

			addEntry(classPathEntry);

			//no need to scan the classpath entry cache if it does not have the given prefix
			Set<String> cps = getCache().mapPrefixToCPs.get(prefix);
			if(cps==null || !cps.contains(classPathEntry)){
				return Collections.emptySet();
			}

			Set<String> classes = new LinkedHashSet<>();

			for(String className : getCache().mapCPtoClasses.get(classPathEntry)){
				if(!className.startsWith(prefix)){
					continue;
				}
                if(!includeInternalClasses && className.contains("$")){
                    continue;
                }
				if(includeInternalClasses && excludeAnonymous && className.matches(".*\\$\\d+$")) {
					continue;
				}

				classes.add(className);
			}

			return classes;
		}
	}

	public static boolean isInterface(String resource) throws IOException {
		InputStream input = ResourceList.class.getClassLoader().getResourceAsStream(resource);
		return isClassAnInterface(input);
	}

	public boolean isClassAnInterface(String className) throws IOException {
		InputStream input = getClassAsStream(className);		
		return isClassAnInterface(input);
	}

	public boolean isClassDeprecated(String className) throws IOException {
		InputStream input = getClassAsStream(className);		
		return isClassDeprecated(input);
	}
	
	public boolean isClassTestable(String className) throws IOException {
		InputStream input = getClassAsStream(className);		
		return isClassTestable(input);
	}

	/**
	 * <p>
	 * Given a resource path, eg foo/Foo.class, return the class name, eg foo.Foo
	 * 
	 * <p>
	 * This method is able to handle different operating systems (Unix/Windows) and whether
	 * the resource is in a folder or inside a jar file ('/' separator independent of operating system).  
	 *
	 */
	public static String getClassNameFromResourcePath(String resource){
		if(resource==null || resource.isEmpty()){
			return resource;
		}

		// check file ending
		final String CLASS = ".class";		 
		if(resource.endsWith(CLASS)){
			resource = resource.substring(0, resource.length() - CLASS.length());
		}

		//in Jar it is always '/'
		resource = resource.replace('/', '.');

		if(File.separatorChar != '/'){
			//this would happen on a Windows machine for example
			resource = resource.replace(File.separatorChar, '.');
		}

		return resource;
	}



	// -------------------------------------------
	// --------- private/protected methods  ------ 
	// -------------------------------------------

	private static InputStream getClassAsStreamFromClassLoader(String name) {

		String path = name.replace('.', '/') + ".class";
		String windowsPath = name.replace(".", "\\") + ".class";

		//first try with system classloader
		InputStream is = ClassLoader.getSystemResourceAsStream(path);
		if (is != null) {
			return is;
		}
		if (File.separatorChar != '/') {
			is = ClassLoader.getSystemResourceAsStream(windowsPath);
			if (is != null) {
				return is;
			}
		}

		return null;
	}

	private static boolean isClassAnInterface(InputStream input) throws IOException{
		try{
			ClassReader reader = new ClassReader(input);
			ClassNode cn = new ClassNode();
			reader.accept(cn, ClassReader.SKIP_FRAMES);		
			return (cn.access & Opcodes.ACC_INTERFACE) == Opcodes.ACC_INTERFACE;
		} finally{
			input.close(); //VERY IMPORTANT, as ASM does not close the stream
		}
	}

	/**
	 * Returns {@code true} if the class is deprecated; returns {@code false} otherwise.
	 * 
	 * @param input the input stream
	 * @return {@code true} if the class is deprecated, {@code false} otherwise
	 * @throws IOException if an error occurs while reading the input stream
	 */

	private static boolean isClassDeprecated(InputStream input) throws IOException{
		try{
			ClassReader reader = new ClassReader(input);
			ClassNode cn = new ClassNode();
			reader.accept(cn, ClassReader.SKIP_FRAMES);		
			return (cn.access & Opcodes.ACC_DEPRECATED) == Opcodes.ACC_DEPRECATED;
		} finally{
			input.close(); //VERY IMPORTANT, as ASM does not close the stream
		}
	}
	
	/**
	 * Returns {@code true} if there is at least one public method in the class; returns {@code false} otherwise.
	 * 
	 * @param input the input stream
	 * @return {@code true} if there is at least one public method in the class, {@code false} otherwise
	 * @throws IOException if an error occurs while reading the input stream
	 */
	private static boolean isClassTestable(InputStream input) throws IOException{
		try{
			ClassReader reader = new ClassReader(input);
			ClassNode cn = new ClassNode();
			reader.accept(cn, ClassReader.SKIP_FRAMES);
			@SuppressWarnings("unchecked")
			List<MethodNode> l = cn.methods; 
			for (MethodNode m : l) {
				if ((m.access & Opcodes.ACC_PUBLIC) == Opcodes.ACC_PUBLIC) {
					return true;
		        }
			}
			return false;
		} finally{
			input.close(); //VERY IMPORTANT, as ASM does not close the stream
		}
	}
	
	/**
	 * Remove last '.' token
	 * 
	 * @param className
	 * @return
	 */
	protected static String getParentPackageName(String className){
		if(className==null || className.isEmpty()){
			return className;
		}

		int index = className.lastIndexOf('.');
		if(index<0){
			return "";
		}

		return className.substring(0,index);
	}

	/**
	 * Init the cache if null
	 * @return
	 */
	private Cache getCache(){
		if(cache == null){
			initCache();
		}

		return cache;
	}

	
	private void initCache() {
		cache = new Cache();

		String cp = ClassPathHandler.getInstance().getTargetProjectClasspath();
		//logger.warn("My Classloader: {}. O {}, R {}", classLoader, TestGenerationContext.getInstance().getClassLoaderForSUT(), 
		//		TestGenerationContext.getInstance().getRegressionClassLoaderForSUT());
		// If running in regression mode and current ClassLoader is the regression ClassLoader
		if(Properties.isRegression() && 
				classLoader==TestGenerationContext.getInstance().getRegressionClassLoaderForSUT())
			 cp = org.evosuite.Properties.REGRESSIONCP;

		for(String entry : cp.split(File.pathSeparator)){
			addEntry(entry);
		}		
	}

	private void addEntry(String classPathElement) throws IllegalArgumentException{
		final File file = new File(classPathElement);

		classPathElement = file.getAbsolutePath();

		if(getCache().mapCPtoClasses.containsKey(classPathElement)){
			return; //this classpath entry has already been analyzed
		}

		getCache().mapCPtoClasses.put(classPathElement, new LinkedHashSet<String>());


		if (!file.exists()) {
			throw new IllegalArgumentException("The class path resource "
					+ file.getAbsolutePath() + " does not exist");
		}

		if (file.isDirectory()) {
			scanDirectory(file,classPathElement);
		} else if (file.getName().endsWith(".jar")) {
			scanJar(classPathElement);
		} else {
			throw new IllegalArgumentException("The class path resource "
					+ file.getAbsolutePath() + " is not valid");
		}		
	}

	private void scanDirectory(final File directory,
			final String classPathFolder) {

		if (!directory.exists()) {
			return;
		}
		if (!directory.isDirectory()) {
			return;
		}
		if (!directory.canRead()) {
			logger.warn("No permission to read: "+directory.getAbsolutePath());
			return;
		}

		String prefix =  directory.getAbsolutePath().replace(classPathFolder + File.separator,"");
		prefix = prefix.replace(File.separatorChar, '.');

		File[] fileList = directory.listFiles();
		for (final File file : fileList) {
			if (file.isDirectory()) {
				/*
				 * recursion till we get to a file that is not a folder.
				 */
				scanDirectory(file, classPathFolder);
			} else {
				if(! file.getName().endsWith(".class")){
					continue; // we are only interested in class files
				}
				String relativeFilePath = file.getAbsolutePath().replace(classPathFolder + File.separator,"");
				String className = getClassNameFromResourcePath(relativeFilePath);

				getCache().mapClassToCP.put(className, classPathFolder);
				getCache().mapCPtoClasses.get(classPathFolder).add(className);
				getCache().addPrefix(prefix, classPathFolder);
			}
		}
	}

<<<<<<< HEAD
	private void scanJar(String jarEntry) {
		JarFile zf;
		try {
			zf = new JarFile(jarEntry);
		} catch (final Exception e) {
			throw new Error(e);
		}
=======
	private static void scanJar(String jarEntry) {
		JarFile zf = getCache().getJar(jarEntry);
>>>>>>> f62232c6

		Enumeration<?> e = zf.entries();
		while (e.hasMoreElements()) {
			JarEntry ze = (JarEntry) e.nextElement();
			String entryName = ze.getName();

			if(! entryName.endsWith(".class")){
				continue;
			}

			String className = getClassNameFromResourcePath(entryName);
			getCache().mapClassToCP.put(className, jarEntry);//getPackageName
			getCache().mapCPtoClasses.get(jarEntry).add(className);
			getCache().addPrefix(getParentPackageName(className), jarEntry);
		}
	}

}<|MERGE_RESOLUTION|>--- conflicted
+++ resolved
@@ -162,14 +162,10 @@
 	// --------- public methods  ----------------- 
 	// -------------------------------------------
 
-<<<<<<< HEAD
 	public void resetCache(){
-=======
-	public static void resetCache(){
 		if(cache!=null){
 			cache.close();
 		}
->>>>>>> f62232c6
 		cache = null;
 	}
 
@@ -584,18 +580,8 @@
 		}
 	}
 
-<<<<<<< HEAD
 	private void scanJar(String jarEntry) {
-		JarFile zf;
-		try {
-			zf = new JarFile(jarEntry);
-		} catch (final Exception e) {
-			throw new Error(e);
-		}
-=======
-	private static void scanJar(String jarEntry) {
 		JarFile zf = getCache().getJar(jarEntry);
->>>>>>> f62232c6
 
 		Enumeration<?> e = zf.entries();
 		while (e.hasMoreElements()) {
