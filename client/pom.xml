--- conflicted
+++ resolved
@@ -21,10 +21,7 @@
 			<artifactId>evosuite-runtime</artifactId>
 			<version>${project.version}</version>
 		</dependency>
-<<<<<<< HEAD
 
-=======
->>>>>>> 5ac96e46
 
         <!-- Third-party modules -->
 
@@ -115,16 +112,11 @@
             <scope>compile</scope>
         </dependency>
         <dependency>
-<<<<<<< HEAD
             <groupId>org.eclipse.jdt</groupId>
             <artifactId>core</artifactId>
             <version>3.2.0.658</version>
         </dependency>
         <dependency>
-            <groupId>org.eclipse.jdt</groupId>
-            <artifactId>core</artifactId>
-            <version>3.2.0.658</version>
-=======
             <groupId>javax.inject</groupId>
             <artifactId>javax.inject</artifactId>
             <scope>compile</scope>
@@ -133,7 +125,6 @@
             <groupId>javax.enterprise</groupId>
             <artifactId>cdi-api</artifactId>
             <scope>compile</scope>
->>>>>>> 5ac96e46
         </dependency>
 
 
