--- conflicted
+++ resolved
@@ -655,7 +655,6 @@
                     <artifactId>maven-jar-plugin</artifactId>
                     <version>2.6</version>
                 </plugin>
-<<<<<<< HEAD
 				<!-- <plugin> <groupId>org.jacoco</groupId> <artifactId>jacoco-maven-plugin</artifactId>
 					<version>0.7.1.201405082137</version> <executions> <execution> <id>default-prepare-agent</id>
 					<goals> <goal>prepare-agent</goal> </goals> </execution> <execution> <id>default-report</id>
@@ -669,123 +668,6 @@
 				</plugin>
 				<!-- Removed Eclipse m2e lifecycle mapping plugin. For a better solution
 					see: http://stackoverflow.com/questions/7409823/m2e-lifecycle-mapping-not-found -->
-
-				<!-- Need to change packages of dependencies to avoid classpath conflicts with previous versions.
-                	 This is done mainly due to ASM that is not backward compatible and for many packages
-                	 used by in memory database -->
-				<plugin>
-					<groupId>org.apache.maven.plugins</groupId>
-					<artifactId>maven-shade-plugin</artifactId>
-					<version>2.4.1</version>
-					<executions>
-						<execution>
-							<phase>package</phase>
-							<goals>
-								<goal>shade</goal>
-							</goals>
-							<configuration>
-								<shadedArtifactAttached>false</shadedArtifactAttached>
-								<createDependencyReducedPom>true</createDependencyReducedPom>
-								<!-- do not change "org.evosuite.shaded." as it used in some of the java classes -->
-								<relocations>
-									<relocation>
-										<pattern>org.objectweb.asm</pattern>
-										<shadedPattern>org.evosuite.shaded.org.objectweb.asm</shadedPattern>
-									</relocation>
-									<relocation>
-										<pattern>org.hibernate</pattern>
-										<shadedPattern>org.evosuite.shaded.org.hibernate</shadedPattern>
-									</relocation>
-									<relocation>
-										<pattern>org.hsqldb</pattern>
-										<shadedPattern>org.evosuite.shaded.org.hsqldb</shadedPattern>
-									</relocation>
-									<relocation>
-										<pattern>org.jboss</pattern>
-										<shadedPattern>org.evosuite.shaded.org.jboss</shadedPattern>
-									</relocation>
-									<relocation>
-										<pattern>org.springframework</pattern>
-										<shadedPattern>org.evosuite.shaded.org.springframework</shadedPattern>
-									</relocation>
-									<relocation>
-										<pattern>org.apache.commons.logging</pattern>
-										<shadedPattern>org.evosuite.shaded.org.apache.commons.logging</shadedPattern>
-									</relocation>
-									<relocation>
-										<pattern>javassist</pattern>
-										<shadedPattern>org.evosuite.shaded.javassist</shadedPattern>
-									</relocation>
-									<relocation>
-										<pattern>antlr</pattern>
-										<shadedPattern>org.evosuite.shaded.antlr</shadedPattern>
-									</relocation>
-									<relocation>
-										<pattern>org.dom4j</pattern>
-										<shadedPattern>org.evosuite.shaded.org.dom4j</shadedPattern>
-									</relocation>
-									<!--
-									<relocation>
-										<pattern>org.xml</pattern>
-										<shadedPattern>org.evosuite.shaded.org.xml</shadedPattern>
-									</relocation>
-									<relocation>
-										<pattern>org.w3c</pattern>
-										<shadedPattern>org.evosuite.shaded.org.w3c</shadedPattern>
-									</relocation>
-									-->
-									<relocation>
-										<pattern>org.aopalliance</pattern>
-										<shadedPattern>org.evosuite.shaded.org.aopalliance</shadedPattern>
-									</relocation>
-									<relocation>
-										<pattern>org.mockito</pattern>
-										<shadedPattern>org.evosuite.shaded.org.mockito</shadedPattern>
-									</relocation>
-									<relocation>
-										<!-- This is special. Originally we wanted to handle it directly, but
-										 did not turn out to be a good idea. However, too early to remove
-										 that code, so we just shade this package to avoid backward
-										 compatibility issues -->
-										<pattern>javax.servlet</pattern>
-										<shadedPattern>org.evosuite.shaded.javax.servlet</shadedPattern>
-									</relocation>
-								</relocations>
-								<!-- ERMIRA -->
-								<filters>
-								  <filter>
-								    <artifact>*:*</artifact>
-								    <excludes>
-								      <exclude>META-INF/*.SF</exclude>
-								      <exclude>META-INF/*.DSA</exclude>
-								      <exclude>META-INF/*.RSA</exclude>
-								    </excludes>
-								  </filter>
-								</filters>
-								<!-- END ERMIRA -->
-							</configuration>
-						</execution>
-					</executions>
-				</plugin>
-
-
-			</plugins>
-		</pluginManagement>
-	</build>
-=======
-                <!-- <plugin> <groupId>org.jacoco</groupId> <artifactId>jacoco-maven-plugin</artifactId>
-                    <version>0.7.1.201405082137</version> <executions> <execution> <id>default-prepare-agent</id>
-                    <goals> <goal>prepare-agent</goal> </goals> </execution> <execution> <id>default-report</id>
-                    <phase>prepare-package</phase> <goals> <goal>report</goal> </goals> </execution>
-                    <execution> <id>default-check</id> <goals> <goal>check</goal> </goals> <configuration>
-                    <rules> </rules> </configuration> </execution> </executions> </plugin> -->
-                <plugin>
-                    <groupId>org.apache.maven.plugins</groupId>
-                    <artifactId>maven-site-plugin</artifactId>
-                    <version>3.4</version>
-                </plugin>
-                <!-- Removed Eclipse m2e lifecycle mapping plugin. For a better solution
-                    see: http://stackoverflow.com/questions/7409823/m2e-lifecycle-mapping-not-found -->
 
                 <!-- Need to change packages of dependencies to avoid classpath conflicts with previous versions.
                      This is done mainly due to ASM that is not backward compatible and for many packages
@@ -881,16 +763,27 @@
                                         <shadedPattern>org.evosuite.shaded.org.objenesis</shadedPattern>
                                     </relocation>
                                 </relocations>
+                                <!-- ERMIRA -->
+                                <filters>
+                                  <filter>
+                                    <artifact>*:*</artifact>
+                                    <excludes>
+                                      <exclude>META-INF/*.SF</exclude>
+                                      <exclude>META-INF/*.DSA</exclude>
+                                      <exclude>META-INF/*.RSA</exclude>
+                                    </excludes>
+                                  </filter>
+                                </filters>
+                                <!-- END ERMIRA -->
                             </configuration>
                         </execution>
                     </executions>
                 </plugin>
 
 
-            </plugins>
-        </pluginManagement>
-    </build>
->>>>>>> 95ef8b12
+			</plugins>
+		</pluginManagement>
+	</build>
 
     <properties>
         <project.build.sourceEncoding>UTF-8</project.build.sourceEncoding>
