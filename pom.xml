<?xml version="1.0" encoding="ISO-8859-1"?>
<project xmlns="http://maven.apache.org/POM/4.0.0" xmlns:xsi="http://www.w3.org/2001/XMLSchema-instance"
	xsi:schemaLocation="http://maven.apache.org/POM/4.0.0 http://maven.apache.org/maven-v4_0_0.xsd">
	<modelVersion>4.0.0</modelVersion>

	<groupId>org.evosuite</groupId>
	<artifactId>evosuite</artifactId>
	<name>EvoSuite</name>
	<description>n/a</description>
	<version>1.0.2-SNAPSHOT</version>
	<packaging>pom</packaging>
	<url>http://www.evosuite.org/</url>
	<inceptionYear>2010</inceptionYear>

    <licenses>
        <license>
            <name> GNU Lesser General Public License (LGPL), version 3</name>
            <url>http://www.gnu.org/licenses/lgpl-3.0.en.html</url>
            <distribution>repo</distribution>
        </license>
    </licenses>

    <issueManagement>
        <system>Github</system>
        <url>https://github.com/EvoSuite/evosuite/issues</url>
    </issueManagement>

    <mailingLists>
        <mailingList>
            <archive>https://groups.google.com/forum/#!forum/evosuite</archive>
        </mailingList>
    </mailingLists>

    <modules>
        <module>master</module>
        <module>client</module>
        <module>runtime</module>
        <module>plugins</module>
        <module>standalone_runtime</module>
        <module>shaded</module>
        <module>generated</module>
    </modules>

	<prerequisites>
	  <maven>3.1</maven>
	</prerequisites>

	<developers>
		<developer>
			<id>fraser</id>
			<name>Gordon Fraser</name>
			<email>Gordon.Fraser@sheffield.ac.uk</email>
			<url>http://staffwww.dcs.shef.ac.uk/people/G.Fraser</url>
			<organization>University of Sheffield</organization>
			<organizationUrl>http://www.sheffield.ac.uk/dcs</organizationUrl>
			<timezone>2</timezone>
			<roles>
				<role>Developer</role>
			</roles>
		</developer>
		<developer>
			<id>arcuri</id>
			<name>Andrea Arcuri</name>
			<url>http://www.arcuriandrea.org</url>
			<timezone>2</timezone>
			<roles>
				<role>Developer</role>
			</roles>
		</developer>
		<developer>
			<id>fgross</id>
			<name>Florian Gross</name>
			<timezone>2</timezone>
			<roles>
				<role>Developer</role>
			</roles>
		</developer>
		<developer>
			<id>jroessler</id>
			<name>Jeremias Roessler</name>
			<timezone>2</timezone>
			<roles>
				<role>Developer</role>
			</roles>
		</developer>
		<developer>
			<id>amis</id>
			<name>Andre Mis</name>
			<timezone>2</timezone>
			<roles>
				<role>Developer</role>
			</roles>
		</developer>
	</developers>

    <scm>
        <connection>scm:git:https://github.com/EvoSuite/evosuite.git</connection>
        <developerConnection>scm:git:https://github.com/EvoSuite/evosuite.git</developerConnection>
        <url>https://github.com/EvoSuite/evosuite/tree/master</url>
    </scm>

	<organization>
		<name>EvoSuite</name>
		<url>http://www.evosuite.org/</url>
	</organization>


    <profiles>
        <profile>
            <id>tools-default</id>
            <activation>
                <activeByDefault>true</activeByDefault>
                <file>
                    <exists>${java.home}/../lib/tools.jar</exists>
                </file>
            </activation>
            <properties>
                <toolsjar>${java.home}/../lib/tools.jar</toolsjar>
            </properties>
        </profile>
        <profile>
            <id>tools-jenkins</id>
            <activation>
                <activeByDefault>false</activeByDefault>
                <file>
                    <exists>${java.home}/lib/tools.jar</exists>
                </file>
            </activation>
            <properties>
                <toolsjar>${java.home}/lib/tools.jar</toolsjar>
            </properties>
        </profile>
        <profile>
            <id>tools-mac</id>
            <activation>
                <activeByDefault>false</activeByDefault>
                <file>
                    <exists>${java.home}/../Classes/classes.jar</exists>
                </file>
            </activation>
            <properties>
                <toolsjar>${java.home}/../Classes/classes.jar</toolsjar>
            </properties>
        </profile>
        <profile>
            <id>Java7</id>
            <activation>
                <jdk>1.7</jdk>
                <property>
                    <name>Java7</name>
                </property>
            </activation>
            <properties>
                <toolsVersion>1.7.0</toolsVersion>
            </properties>
        </profile>
        <profile>
            <!-- needed as profile, as getting issue with Maven Plugin :( -->
            <id>rootReporting</id>
            <reporting>
                <plugins>
                    <plugin>
                        <groupId>org.codehaus.mojo</groupId>
                        <artifactId>findbugs-maven-plugin</artifactId>
                        <version>3.0.2</version>
                        <configuration>
                            <xmlOutput>true</xmlOutput>
                            <!-- tmp disabled due to issues that it does not get found in the submodules, eg Maven Plugin
                            <excludeFilterFile>findbugs-exclude.xml</excludeFilterFile> -->
                        </configuration>
                    </plugin>
                    <!-- <plugin> <groupId>org.apache.maven.plugins</groupId> <artifactId>maven-checkstyle-plugin</artifactId>
                     <version>2.9.1</version> </plugin> -->
                    <plugin>
                        <groupId>org.apache.maven.plugins</groupId>
                        <artifactId>maven-pmd-plugin</artifactId>
                        <version>3.5</version>
                        <configuration>
                            <targetJdk>1.7</targetJdk>
                        </configuration>
                    </plugin>
                    <plugin>
                        <groupId>org.apache.maven.plugins</groupId>
                        <artifactId>maven-project-info-reports-plugin</artifactId>
                        <version>2.8</version>
                    </plugin>
                    <plugin>
                        <groupId>org.apache.maven.plugins</groupId>
                        <artifactId>maven-surefire-report-plugin</artifactId>
                        <version>2.18.1</version>
                    </plugin>
                    <plugin>
                        <groupId>org.apache.maven.plugins</groupId>
                        <artifactId>maven-jxr-plugin</artifactId>
                        <version>2.5</version>
                    </plugin>
                    <plugin>
                        <groupId>org.codehaus.mojo</groupId>
                        <artifactId>cobertura-maven-plugin</artifactId>
                        <version>2.7</version>
                    </plugin>
                </plugins>
            </reporting>
        </profile>
    </profiles>

<<<<<<< HEAD
	<profiles>
		<profile>
			<id>tools-default</id>
			<activation>
				<activeByDefault>true</activeByDefault>
				<file>
					<exists>${java.home}/../lib/tools.jar</exists>
				</file>
			</activation>
			<properties>
				<toolsjar>${java.home}/../lib/tools.jar</toolsjar>
			</properties>
		</profile>
		<profile>
			<id>tools-jenkins</id>
			<activation>
				<activeByDefault>false</activeByDefault>
				<file>
					<exists>${java.home}/lib/tools.jar</exists>
				</file>
			</activation>
			<properties>
				<toolsjar>${java.home}/lib/tools.jar</toolsjar>
			</properties>
		</profile>
		<profile>
			<id>tools-mac</id>
			<activation>
				<activeByDefault>false</activeByDefault>
				<file>
					<exists>${java.home}/../Classes/classes.jar</exists>
				</file>
			</activation>
			<properties>
				<toolsjar>${java.home}/../Classes/classes.jar</toolsjar>
			</properties>
		</profile>
		<profile>
			<id>Java7</id>
			<activation>
				<jdk>1.7</jdk>
				<property>
					<name>Java7</name>
				</property>
			</activation>
			<properties>
				<toolsVersion>1.7.0</toolsVersion>
			</properties>
		</profile>
	</profiles>

=======
>>>>>>> 581ae643


	<dependencyManagement>
		<!-- It is important that _no_ GPL library is used here. Note, in some 
			cases, a GPL licencse can have "classpath" exceptions, like usually for Oracle 
			libraries: https://glassfish.java.net/public/CDDL+GPL_1_1.html For each library 
			you want to add, add a comment regarding its used license. -->
		<dependencies>
			<dependency>
				<groupId>com.sun</groupId>
				<artifactId>tools</artifactId>
<!--				<version>${toolsVersion}</version> -->
				<version>1.0.0</version>
				<scope>system</scope>
				<systemPath>${toolsjar}</systemPath>
			</dependency>
			<dependency>
				<!-- GPL, but classpath exception -->
				<groupId>javax.xml.bind</groupId>
				<artifactId>jaxb-api</artifactId>
				<version>2.2.12</version>
			</dependency>
			<dependency>
				<!-- Apache 2 -->
				<groupId>net.sf.opencsv</groupId>
				<artifactId>opencsv</artifactId>
				<version>2.3</version>
			</dependency>
			<dependency>
				<!-- BSD -->
				<groupId>dk.brics.automaton</groupId>
				<artifactId>automaton</artifactId>
				<version>1.11-8</version>
			</dependency>
			<dependency>
				<!-- MIT -->
				<groupId>org.slf4j</groupId>
				<artifactId>slf4j-api</artifactId>
				<version>1.7.12</version>
			</dependency>
			<dependency>
				<!-- EPL/LGPL -->
				<groupId>ch.qos.logback</groupId>
				<artifactId>logback-classic</artifactId>
				<version>1.1.3</version>
			</dependency>
			<dependency>
				<!-- MIT -->
				<groupId>org.mockito</groupId>
				<artifactId>mockito-all</artifactId>
				<version>2.0.2-beta</version>
			</dependency>
			<dependency>
				<!-- Common Public License Version 1.0 -->
				<groupId>junit</groupId>
				<artifactId>junit</artifactId>
				<version>4.12</version>
			</dependency>
			<dependency>
				<!-- Adhoc license, copyright holder is INRIA -->
				<groupId>org.ow2.asm</groupId>
				<artifactId>asm-all</artifactId>
				<version>5.0.4</version>
<!--				<version>4.2</version> -->
			</dependency>
			<dependency>
				<!-- Apache 2 -->
				<groupId>com.googlecode.gentyref</groupId>
				<artifactId>gentyref</artifactId>
				<version>1.2.0</version>
			</dependency>
			<dependency>
				<!-- LGPL -->
				<groupId>net.sf.jgrapht</groupId>
				<artifactId>jgrapht</artifactId>
				<version>0.8.3</version>
			</dependency>
<!--			<dependency> -->
				<!-- LGPL -->
<!--				<groupId>org.jgrapht</groupId>
				<artifactId>jgrapht-core</artifactId>
				<version>0.9.0</version>
			</dependency>
			<dependency> -->
				<!-- LGPL -->
<!--				<groupId>org.jgrapht</groupId>
				<artifactId>jgrapht-ext</artifactId>
				<version>0.9.0</version>
			</dependency> -->
			<dependency>
				<!-- LGPL -->
				<groupId>com.panayotis</groupId>
				<artifactId>JavaPlot</artifactId>
				<version>0.4.0</version>
			</dependency>
			<dependency>
				<!-- BSD -->
				<groupId>com.thoughtworks.xstream</groupId>
				<artifactId>xstream</artifactId>
				<version>1.4.8</version>
			</dependency>
			<dependency>
				<!-- Apache 2 -->
				<groupId>org.apache.commons</groupId>
				<artifactId>commons-lang3</artifactId>
				<version>3.3.2</version>
				<!-- Version 3.2.1 leads to a NPE in org.jcvi.jillion.fasta.qual.QualityFastaRecordWriterBuilder
					in 92_jcvi-javacommon -->
			</dependency>
			<dependency>
				<!-- Apache 2 -->
				<groupId>commons-io</groupId>
				<artifactId>commons-io</artifactId>
				<version>2.4</version>
			</dependency>
			<dependency>
				<!-- Apache 2 -->
				<groupId>commons-cli</groupId>
				<artifactId>commons-cli</artifactId>
				<version>1.3.1</version>
			</dependency>
			<dependency>
				<!-- EPL -->
				<groupId>org.kohsuke</groupId>
				<artifactId>graphviz-api</artifactId>
				<version>1.1</version>
			</dependency>
			<dependency>
				<!-- Apache 2 -->
				<groupId>oro</groupId>
				<artifactId>oro</artifactId>
				<version>2.0.8</version>
			</dependency>

			<!--  JavaEE -->

			<dependency>
				<!-- GPL, but classpath exception -->
				<groupId>org.jboss.spec.javax.servlet</groupId>
				<artifactId>jboss-servlet-api_3.1_spec</artifactId>
				<version>1.0.0.Final</version>
			</dependency>

			<!-- LGPL 2.1 -->
			<!--
			<dependency>

				<groupId>org.hibernate.javax.persistence</groupId>
				<artifactId>hibernate-jpa-2.0-api</artifactId>
				<version>1.0.1.Final</version>
			</dependency>
			-->
			<dependency>
				<!-- LGPL 2.1 -->
				<groupId>org.hibernate</groupId>
				<artifactId>hibernate-entitymanager</artifactId>
				<version>4.3.10.Final</version>
			</dependency>
			<dependency>
				<!-- Apache 2 -->
				<groupId>javax.inject</groupId>
				<artifactId>javax.inject</artifactId>
				<version>1</version>
			</dependency>
			<dependency>
				<!-- Apache 2 -->
				<groupId>javax.enterprise</groupId>
				<artifactId>cdi-api</artifactId>
				<version>1.2</version>
			</dependency>
			<dependency>
				<!-- HSQLDB License	http://hsqldb.org/web/hsqlLicense.html, based on BSD -->
				<groupId>org.hsqldb</groupId>
				<artifactId>hsqldb</artifactId>
				<version>2.3.2</version>
			</dependency>
			<dependency>
				<!-- Apache 2 -->
				<groupId>org.springframework</groupId>
				<artifactId>spring-orm</artifactId>
				<version>4.1.6.RELEASE</version>
			</dependency>
			<dependency>
				<!-- Apache 2 -->
				<groupId>org.springframework</groupId>
				<artifactId>spring-context</artifactId>
				<version>4.1.6.RELEASE</version>
			</dependency>


		</dependencies>
	</dependencyManagement>



	<repositories>
		<repository>
			<releases>
				<enabled>true</enabled>
				<checksumPolicy>warn</checksumPolicy>
			</releases>
			<snapshots>
				<enabled>true</enabled>
				<updatePolicy>never</updatePolicy>
				<checksumPolicy>fail</checksumPolicy>
			</snapshots>
			<id>EvoSuite</id>
			<name>EvoSuite Repository</name>
			<url>http://www.evosuite.org/m2/</url>
			<layout>default</layout>
		</repository>

		<!-- <repository> <id>choco.repo</id> <url>http://www.emn.fr/z-info/choco-solver/mvn/repository/</url>
			</repository> -->
	</repositories>


    <!-- Once we publish EvoSuite as open source, we should rather deploy to MavenCentral -->
    <distributionManagement>
        <repository>
            <id>EvoSuite</id>
            <name>EvoSuite Repository</name>
            <url>${deployURL}</url>
        </repository>
    </distributionManagement>


    <build>
      <!-- this is needed for "deploy" with SSH -->
      <extensions>
        <extension>
          <groupId>org.apache.maven.wagon</groupId>
          <artifactId>wagon-ssh-external</artifactId>
          <version>2.7</version>
        </extension>
      </extensions>

      <plugins>



        <!-- we need at least Maven 3.1 due to special features in EvoSuite Maven Plugin -->
        <plugin>
          <inherited>true</inherited>
          <groupId>org.apache.maven.plugins</groupId>
          <artifactId>maven-enforcer-plugin</artifactId>
          <version>1.4</version>
          <executions>
            <execution>
              <id>enforce-maven-3</id>
              <goals>
                <goal>enforce</goal>
              </goals>
              <configuration>
                <rules>
                  <requireMavenVersion>
                    <version>3.1</version>
                  </requireMavenVersion>
                </rules>
                <fail>true</fail>
              </configuration>
            </execution>
          </executions>
        </plugin>
	<!-- Generate startings scripts for different platforms -->
	<plugin>
	  <groupId>org.codehaus.mojo</groupId>
	  <artifactId>appassembler-maven-plugin</artifactId>
	  <version>1.10</version>
	  <configuration>
	    <!-- Set the target configuration directory to be used in the bin scripts -->
	    <configurationDirectory>conf</configurationDirectory>
	    <!-- Copy the contents from "/src/main/config" to the target configuration
		 directory in the assembled application -->
	    <copyConfigurationDirectory>false</copyConfigurationDirectory>
	    <!-- Include the target configuration directory in the beginning of
		 the classpath declaration in the bin scripts -->
	    <includeConfigurationDirectoryInClasspath>false</includeConfigurationDirectoryInClasspath>
	    <!-- set alternative assemble directory -->
	    <assembleDirectory>${project.build.directory}</assembleDirectory>
	    <!-- Extra JVM arguments that will be included in the bin scripts -->
	    <extraJvmArguments>-Xms128m -Xmx1024m</extraJvmArguments>
	    <platforms>
	      <platform>windows</platform>
	      <platform>unix</platform>
	    </platforms>
	    <programs>
	      <program>
		<mainClass>org.evosuite.EvoSuite</mainClass>
		<name>EvoSuite</name>
		<commandLineArguments>
		  <!-- Add two predefined command line arguments <commandLineArgument>arg1</commandLineArgument>
		       <commandLineArgument>arg2</commandLineArgument> -->
		</commandLineArguments>
	      </program>
	    </programs>
	  </configuration>
	</plugin>
	<plugin>
	  <groupId>org.codehaus.mojo</groupId>
	  <artifactId>build-helper-maven-plugin</artifactId>
	  <version>1.9.1</version>
	</plugin>
	<plugin>
	  <groupId>org.codehaus.mojo</groupId>
	  <artifactId>findbugs-maven-plugin</artifactId>
	  <version>3.0.2</version>
	  <configuration>
	    <xmlOutput>true</xmlOutput>
	    <excludeFilterFile>findbugs-exclude.xml</excludeFilterFile>
	  </configuration>
	</plugin>

	<plugin>
	  <groupId>com.mycila.maven-license-plugin</groupId>
	  <artifactId>maven-license-plugin</artifactId>
	  <version>1.10.b1</version>
	  <configuration>
	    <header>src/etc/header.txt</header>
	    <properties>
              <year>2010-2015</year>
            </properties>
	    <excludes>
	      <exclude>DSC_LICENSE.txt</exclude>
	      <exclude>LICENSE.txt</exclude>
	      <exclude>IMPORTANT_README_FOR_DEVELOPERS.txt</exclude>
	      <exclude>release_results/script/sf110.txt</exclude>
	      <exclude>removed/readme.txt</exclude>
	      <exclude>**/.idea/**</exclude>
	      <exclude>release_results/generated_files/**</exclude>
	      <exclude>**/dk/brics/**</exclude>
	      <exclude>**/readme.txt</exclude>
	      <exclude>**/how_to.txt</exclude>
	      <exclude>client/src/main/resources/report/**</exclude>
	      <exclude>**/.hgignore</exclude>
	      <exclude>README.md</exclude>
	    </excludes>
	  </configuration>
	</plugin>
	<plugin>
	  <groupId>org.apache.maven.plugins</groupId>
	  <artifactId>maven-eclipse-plugin</artifactId>
	  <version>2.10</version>
	  <configuration>
	    <downloadSources>true</downloadSources>
	  </configuration>
	</plugin>
	<plugin>
	  <groupId>org.apache.maven.plugins</groupId>
	  <artifactId>maven-compiler-plugin</artifactId>
	  <version>3.3</version>
	  <configuration>
	    <source>1.8</source>
	    <target>1.8</target>
	    <encoding>${project.build.sourceEncoding}</encoding>
	  </configuration>
	</plugin>
	<plugin>
	  <groupId>org.apache.maven.plugins</groupId>
	  <artifactId>maven-javadoc-plugin</artifactId>
	  <version>2.10.3</version>
	  <configuration>
	    <source>1.7</source>
	  </configuration>
	</plugin>
	<!-- TODO Update URL. -->
	<plugin>
	  <groupId>org.apache.maven.plugins</groupId>
	  <artifactId>maven-release-plugin</artifactId>
	  <version>2.5.2</version>
	</plugin>
	<plugin>
	  <groupId>org.apache.maven.plugins</groupId>
	  <artifactId>maven-resources-plugin</artifactId>
	  <version>2.7</version>
	  <configuration>
	    <encoding>${project.build.sourceEncoding}</encoding>
	  </configuration>
	</plugin>
	<!-- <plugin> <groupId>org.apache.maven.plugins</groupId> <artifactId>maven-dependency-plugin</artifactId>
	     <version>2.5.1</version> <executions> <execution> <id>copy</id> <phase>compile</phase>
	     <goals> <goal>copy</goal> </goals> <configuration> <artifactItems> <artifactItem>
	     <groupId>com.googlecode.jmockit</groupId> <artifactId>jmockit</artifactId>
	     <version>0.999.16</version> <overWrite>true</overWrite> <outputDirectory>target/</outputDirectory>
	     <destFileName>jmockit.jar</destFileName> </artifactItem> </artifactItems>
	     </configuration> </execution> </executions> </plugin> -->
	<plugin>
	  <groupId>org.apache.maven.plugins</groupId>
	  <artifactId>maven-surefire-plugin</artifactId>
	  <version>2.18.1</version>
	  <configuration>
	    <skipTests>${skipTests}</skipTests>
	    <forkCount>1</forkCount>
	    <reuseForks>false</reuseForks>
	    <reportFormat>xml</reportFormat>
	  </configuration>
	</plugin>
	<plugin>
	  <groupId>org.apache.maven.plugins</groupId>
	  <artifactId>maven-source-plugin</artifactId>
	  <version>2.4</version>
	  <configuration>
	    <includePom>true</includePom>
	    <excludes>
	      <exclude>src/exsyst/java/**</exclude>
	    </excludes>
	  </configuration>
	</plugin>

			<!-- pluging to run tests after 'package' phase in 'integration-test' -->
			<plugin>
				<groupId>org.apache.maven.plugins</groupId>
				<artifactId>maven-failsafe-plugin</artifactId>
				<version>2.18.1</version>
				<configuration>
					<includes>
						<include>**/*IT.java</include>
					</includes>
				</configuration>
				<executions>
					<execution>
						<id>failsafe-integration-tests</id>
						<phase>integration-test</phase>
						<goals>
							<goal>integration-test</goal>
						</goals>
					</execution>
				</executions>
			</plugin>
            <!-- Need for issues when "deploy" -->
            <plugin>
                <groupId>org.apache.maven.plugins</groupId>
                <artifactId>maven-jar-plugin</artifactId>
                <executions>
                    <execution>
                        <goals>
                            <goal>test-jar</goal>
                        </goals>
                    </execution>
                </executions>
            </plugin>
		</plugins>

		<pluginManagement>
			<plugins>
                <plugin>
                    <!-- This is used differently in "runtime" pom-->
                    <groupId>org.apache.maven.plugins</groupId>
                    <artifactId>maven-jar-plugin</artifactId>
                    <version>2.6</version>
                </plugin>
				<!-- <plugin> <groupId>org.jacoco</groupId> <artifactId>jacoco-maven-plugin</artifactId>
					<version>0.7.1.201405082137</version> <executions> <execution> <id>default-prepare-agent</id>
					<goals> <goal>prepare-agent</goal> </goals> </execution> <execution> <id>default-report</id>
					<phase>prepare-package</phase> <goals> <goal>report</goal> </goals> </execution>
					<execution> <id>default-check</id> <goals> <goal>check</goal> </goals> <configuration>
					<rules> </rules> </configuration> </execution> </executions> </plugin> -->
				<plugin>
					<groupId>org.apache.maven.plugins</groupId>
					<artifactId>maven-site-plugin</artifactId>
					<version>3.4</version>
				</plugin>
				<!-- Removed Eclipse m2e lifecycle mapping plugin. For a better solution
					see: http://stackoverflow.com/questions/7409823/m2e-lifecycle-mapping-not-found -->

				<!-- Need to change packages of dependencies to avoid classpath conflicts with previous versions.
                	 This is done mainly due to ASM that is not backward compatible and for many packages
                	 used by in memory database -->
				<plugin>
					<groupId>org.apache.maven.plugins</groupId>
					<artifactId>maven-shade-plugin</artifactId>
					<version>2.4.1</version>
					<executions>
						<execution>
							<phase>package</phase>
							<goals>
								<goal>shade</goal>
							</goals>
							<configuration>
								<shadedArtifactAttached>false</shadedArtifactAttached>
								<createDependencyReducedPom>true</createDependencyReducedPom>
								<!-- do not change "org.evosuite.shaded." as it used in some of the java classes -->
								<relocations>
									<relocation>
										<pattern>org.objectweb.asm</pattern>
										<shadedPattern>org.evosuite.shaded.org.objectweb.asm</shadedPattern>
									</relocation>
									<relocation>
										<pattern>org.hibernate</pattern>
										<shadedPattern>org.evosuite.shaded.org.hibernate</shadedPattern>
									</relocation>
									<relocation>
										<pattern>org.hsqldb</pattern>
										<shadedPattern>org.evosuite.shaded.org.hsqldb</shadedPattern>
									</relocation>
									<relocation>
										<pattern>org.jboss</pattern>
										<shadedPattern>org.evosuite.shaded.org.jboss</shadedPattern>
									</relocation>
									<relocation>
										<pattern>org.springframework</pattern>
										<shadedPattern>org.evosuite.shaded.org.springframework</shadedPattern>
									</relocation>
									<relocation>
										<pattern>org.apache.commons.logging</pattern>
										<shadedPattern>org.evosuite.shaded.org.apache.commons.logging</shadedPattern>
									</relocation>
									<relocation>
										<pattern>javassist</pattern>
										<shadedPattern>org.evosuite.shaded.javassist</shadedPattern>
									</relocation>
									<relocation>
										<pattern>antlr</pattern>
										<shadedPattern>org.evosuite.shaded.antlr</shadedPattern>
									</relocation>
									<relocation>
										<pattern>org.dom4j</pattern>
										<shadedPattern>org.evosuite.shaded.org.dom4j</shadedPattern>
									</relocation>
									<!--
									<relocation>
										<pattern>org.xml</pattern>
										<shadedPattern>org.evosuite.shaded.org.xml</shadedPattern>
									</relocation>
									<relocation>
										<pattern>org.w3c</pattern>
										<shadedPattern>org.evosuite.shaded.org.w3c</shadedPattern>
									</relocation>
									-->
									<relocation>
										<pattern>org.aopalliance</pattern>
										<shadedPattern>org.evosuite.shaded.org.aopalliance</shadedPattern>
									</relocation>
									<relocation>
										<pattern>org.mockito</pattern>
										<shadedPattern>org.evosuite.shaded.org.mockito</shadedPattern>
									</relocation>
									<relocation>
										<!-- This is special. Originally we wanted to handle it directly, but
										 did not turn out to be a good idea. However, too early to remove
										 that code, so we just shade this package to avoid backward
										 compatibility issues -->
										<pattern>javax.servlet</pattern>
										<shadedPattern>org.evosuite.shaded.javax.servlet</shadedPattern>
									</relocation>
								</relocations>
								<!-- ERMIRA -->
								<filters>
								  <filter>
								    <artifact>*:*</artifact>
								    <excludes>
								      <exclude>META-INF/*.SF</exclude>
								      <exclude>META-INF/*.DSA</exclude>
								      <exclude>META-INF/*.RSA</exclude>
								    </excludes>
								  </filter>
								</filters>
								<!-- END ERMIRA -->
							</configuration>
						</execution>
					</executions>
				</plugin>


			</plugins>
		</pluginManagement>
	</build>

    <properties>
        <project.build.sourceEncoding>UTF-8</project.build.sourceEncoding>
        <skipTests>true</skipTests>
        <deployURL>Needs to be fixed in Jenkins</deployURL>
	</properties>

</project><|MERGE_RESOLUTION|>--- conflicted
+++ resolved
@@ -204,60 +204,6 @@
         </profile>
     </profiles>
 
-<<<<<<< HEAD
-	<profiles>
-		<profile>
-			<id>tools-default</id>
-			<activation>
-				<activeByDefault>true</activeByDefault>
-				<file>
-					<exists>${java.home}/../lib/tools.jar</exists>
-				</file>
-			</activation>
-			<properties>
-				<toolsjar>${java.home}/../lib/tools.jar</toolsjar>
-			</properties>
-		</profile>
-		<profile>
-			<id>tools-jenkins</id>
-			<activation>
-				<activeByDefault>false</activeByDefault>
-				<file>
-					<exists>${java.home}/lib/tools.jar</exists>
-				</file>
-			</activation>
-			<properties>
-				<toolsjar>${java.home}/lib/tools.jar</toolsjar>
-			</properties>
-		</profile>
-		<profile>
-			<id>tools-mac</id>
-			<activation>
-				<activeByDefault>false</activeByDefault>
-				<file>
-					<exists>${java.home}/../Classes/classes.jar</exists>
-				</file>
-			</activation>
-			<properties>
-				<toolsjar>${java.home}/../Classes/classes.jar</toolsjar>
-			</properties>
-		</profile>
-		<profile>
-			<id>Java7</id>
-			<activation>
-				<jdk>1.7</jdk>
-				<property>
-					<name>Java7</name>
-				</property>
-			</activation>
-			<properties>
-				<toolsVersion>1.7.0</toolsVersion>
-			</properties>
-		</profile>
-	</profiles>
-
-=======
->>>>>>> 581ae643
 
 
 	<dependencyManagement>
