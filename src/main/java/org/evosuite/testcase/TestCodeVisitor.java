--- conflicted
+++ resolved
@@ -165,7 +165,6 @@
 			name = clazz.getCanonicalName();
 		}
 
-<<<<<<< HEAD
 		// Ensure outer classes are imported as well
 		Class<?> outerClass = clazz.getEnclosingClass();
 		while (outerClass != null) {
@@ -174,9 +173,6 @@
 		}
 
 		// We can't use "Test" because of JUnit 
-=======
-		// We can't use "Test" because of JUnit
->>>>>>> 64d2c288
 		if (name.equals("Test")) {
 			name = clazz.getCanonicalName();
 		}
@@ -205,7 +201,6 @@
 			name = clazz.getCanonicalName();
 		}
 
-<<<<<<< HEAD
 		// Ensure outer classes are imported as well
 		Class<?> outerClass = clazz.getEnclosingClass();
 		while (outerClass != null) {
@@ -214,9 +209,6 @@
 		}
 
 		// We can't use "Test" because of JUnit 
-=======
-		// We can't use "Test" because of JUnit
->>>>>>> 64d2c288
 		if (name.equals("Test")) {
 			name = clazz.getCanonicalName();
 		}
