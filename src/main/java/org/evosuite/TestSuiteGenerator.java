--- conflicted
+++ resolved
@@ -147,11 +147,6 @@
 
 import sun.misc.Signal;
 import de.unisb.cs.st.evosuite.io.IOWrapper;
-<<<<<<< HEAD
-=======
-import de.unisb.cs.st.testcarver.capture.CaptureLog;
-import de.unisb.cs.st.testcarver.capture.Capturer;
->>>>>>> 4b4a09ee
 
 /**
  * Main entry point
@@ -480,7 +475,6 @@
 		final Logger logger = LoggingUtils.getEvoLogger();
 
 		// variables needed in loop
-<<<<<<< HEAD
 		CaptureLog              log;
 		TestCase                carvedTestCase;
 		
@@ -490,12 +484,6 @@
 		
 		for(TestCase t : testsToBeCarved)
 		{
-=======
-		CaptureLog log;
-		TestCaseCodeGenerator codeGen;
-		TestCase carvedTestCase;
-		for (TestCase t : testsToBeCarved) {
->>>>>>> 4b4a09ee
 			// collect all accessed classes ( = classes to be observed)
 			allAccessedClasses.addAll(t.getAccessedClasses());
 
@@ -532,17 +520,11 @@
 			logger.debug("Evosuite Test:\n{}", t);
 
 			// generate carved test with the currently captured log and allAccessedlasses as classes to be observed
-<<<<<<< HEAD
 			
 			analyzer.analyze(log, codeGen, allAccessedClasses.toArray(new Class[allAccessedClasses.size()]));
 			carvedTestCase = codeGen.getCode();
 			codeGen.clear();
 			
-=======
-			codeGen = new TestCaseCodeGenerator(log);
-			carvedTestCase = codeGen.generateCode(allAccessedClasses.toArray(new Class[allAccessedClasses.size()]));
-
->>>>>>> 4b4a09ee
 			logger.debug("Carved Test:\n{}", carvedTestCase);
 			result.add(carvedTestCase);
 
