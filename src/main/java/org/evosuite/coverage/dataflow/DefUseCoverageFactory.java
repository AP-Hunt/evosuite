--- conflicted
+++ resolved
@@ -32,7 +32,6 @@
 import org.evosuite.setup.TestCluster;
 import org.evosuite.testcase.TestFitnessFunction;
 import org.evosuite.testsuite.AbstractFitnessFactory;
-import org.evosuite.utils.LoggingUtils;
 import org.evosuite.utils.PureMethodsList;
 import org.slf4j.Logger;
 import org.slf4j.LoggerFactory;
@@ -103,23 +102,13 @@
 
 		// TODO remove the following lines once purity analysis is implemented
 		// they are just for testing purposes
-<<<<<<< HEAD
-//		for(String methodInCCFG : GraphPool.getRawCFGs(Properties.TARGET_CLASS).keySet()) {
-//			if(GraphPool.getCCFG(Properties.TARGET_CLASS).isPure(methodInCCFG))
-//				LoggingUtils.getEvoLogger().info("PURE method:\t"+methodInCCFG);
-//			else
-//				LoggingUtils.getEvoLogger().info("IMPURE method:\t"+methodInCCFG);
-//		}
-		
-=======
-		for (String methodInCCFG : GraphPool.getInstance(TestCluster.classLoader).getRawCFGs(Properties.TARGET_CLASS).keySet()) {
-			if (GraphPool.getInstance(TestCluster.classLoader).getCCFG(Properties.TARGET_CLASS).isPure(methodInCCFG))
-				LoggingUtils.getEvoLogger().info("PURE method:\t" + methodInCCFG);
-			else
-				LoggingUtils.getEvoLogger().info("IMPURE method:\t" + methodInCCFG);
-		}
-
->>>>>>> e14d5cbf
+		//		for(String methodInCCFG : GraphPool.getRawCFGs(Properties.TARGET_CLASS).keySet()) {
+		//			if(GraphPool.getCCFG(Properties.TARGET_CLASS).isPure(methodInCCFG))
+		//				LoggingUtils.getEvoLogger().info("PURE method:\t"+methodInCCFG);
+		//			else
+		//				LoggingUtils.getEvoLogger().info("IMPURE method:\t"+methodInCCFG);
+		//		}
+
 		long start = System.currentTimeMillis();
 		logger.trace("starting DefUse-Coverage goal generation");
 		duGoals = new ArrayList<DefUseCoverageTestFitness>();
@@ -155,57 +144,36 @@
 	 */
 	private static void categorizeFieldMethodCalls() {
 		Set<BytecodeInstruction> fieldMethodCalls = DefUsePool.retrieveFieldMethodCalls();
-<<<<<<< HEAD
-		
-//		LoggingUtils.getEvoLogger().info(
-//				"Categorizing field method calls: " + fieldMethodCalls.size());
-		
-		for(BytecodeInstruction fieldMethodCall : fieldMethodCalls) {
-			
-//			LoggingUtils.getEvoLogger().info("Categorizing "+fieldMethodCall.toString());
+
+		//		LoggingUtils.getEvoLogger().info(
+		//				"Categorizing field method calls: " + fieldMethodCalls.size());
+
+		for (BytecodeInstruction fieldMethodCall : fieldMethodCalls) {
+
+			//			LoggingUtils.getEvoLogger().info("Categorizing "+fieldMethodCall.toString());
 			boolean isPure;
-			if(!GraphPool.canMakeCCFGForClass(fieldMethodCall.getCalledMethodsClass())) {
+			if (!GraphPool.getInstance(TestCluster.classLoader).canMakeCCFGForClass(fieldMethodCall.getCalledMethodsClass())) {
 				isPure = PureMethodsList.instance.checkPurity(fieldMethodCall);
-//				LoggingUtils.getEvoLogger().info("asked pure methods list for "+fieldMethodCall.toString()+" was pure "+isPure);
-=======
-
-		LoggingUtils.getEvoLogger().info("Categorizing field method calls: "
-		                                         + fieldMethodCalls.size());
-
-		for (BytecodeInstruction fieldMethodCall : fieldMethodCalls) {
-			if (!GraphPool.getInstance(TestCluster.classLoader).canMakeCCFGForClass(fieldMethodCall.getCalledMethodsClass())) {
->>>>>>> e14d5cbf
+				//				LoggingUtils.getEvoLogger().info("asked pure methods list for "+fieldMethodCall.toString()+" was pure "+isPure);
 				// classes in java.* can not be analyzed for purity yet. for now just ignore them
-//				continue;
+				//				continue;
 			} else {
-				ClassControlFlowGraph ccfg = GraphPool.getCCFG(fieldMethodCall.getCalledMethodsClass());
-				isPure = ccfg.isPure(fieldMethodCall.getCalledMethod()); 
+				ClassControlFlowGraph ccfg = GraphPool.getInstance(TestCluster.classLoader).getCCFG(fieldMethodCall.getCalledMethodsClass());
+				isPure = ccfg.isPure(fieldMethodCall.getCalledMethod());
 			}
-<<<<<<< HEAD
-			
-			
-			if(isPure) {
-//				LoggingUtils.getEvoLogger().info("Categorized as use "+fieldMethodCall.toString());
-				if(!DefUsePool.addAsUse(fieldMethodCall))
-					throw new IllegalStateException("unable to register field method call as a use "+fieldMethodCall.toString());
-			} else {
-//				LoggingUtils.getEvoLogger().info("Categorized as def "+fieldMethodCall.toString());
-				if(!DefUsePool.addAsDefinition(fieldMethodCall))
-					throw new IllegalStateException("unable to register field method call as a definition "+fieldMethodCall.toString());
-=======
-
-			ClassControlFlowGraph ccfg = GraphPool.getInstance(TestCluster.classLoader).getCCFG(fieldMethodCall.getCalledMethodsClass());
-			if (ccfg.isPure(fieldMethodCall.getCalledMethod())) {
+
+			if (isPure) {
+				//				LoggingUtils.getEvoLogger().info("Categorized as use "+fieldMethodCall.toString());
 				if (!DefUsePool.addAsUse(fieldMethodCall))
 					throw new IllegalStateException(
 					        "unable to register field method call as a use "
 					                + fieldMethodCall.toString());
 			} else {
+				//				LoggingUtils.getEvoLogger().info("Categorized as def "+fieldMethodCall.toString());
 				if (!DefUsePool.addAsDefinition(fieldMethodCall))
 					throw new IllegalStateException(
 					        "unable to register field method call as a definition "
 					                + fieldMethodCall.toString());
->>>>>>> e14d5cbf
 			}
 		}
 	}
@@ -297,13 +265,8 @@
 		if (goalCounts.get(goal.getType()) == null)
 			goalCounts.put(goal.getType(), 0);
 		goalCounts.put(goal.getType(), goalCounts.get(goal.getType()) + 1);
-<<<<<<< HEAD
-		
-//		LoggingUtils.getEvoLogger().info(goal.toString());
-=======
-
-		LoggingUtils.getEvoLogger().info(goal.toString());
->>>>>>> e14d5cbf
+
+		//		LoggingUtils.getEvoLogger().info(goal.toString());
 	}
 
 	/**
