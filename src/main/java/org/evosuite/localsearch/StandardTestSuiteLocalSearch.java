--- conflicted
+++ resolved
@@ -25,7 +25,6 @@
 		 */
 		Randomness.shuffle(tests);
 
-<<<<<<< HEAD
 		if(Properties.LOCAL_SEARCH_ENSURE_DOUBLE_EXECUTION)
 			ensureDoubleExecution(individual, (TestSuiteFitnessFunction) objective.getFitnessFunction());
 	
@@ -33,13 +32,6 @@
 			restoreBranchCoverage(individual, (TestSuiteFitnessFunction) objective.getFitnessFunction());
 		
 		if(Properties.LOCAL_SEARCH_EXPAND_TESTS)
-=======
-		if (Properties.LOCAL_SEARCH_ENSURE_DOUBLE_EXECUTION)
-			ensureDoubleExecution(individual,
-			                      (TestSuiteFitnessFunction) objective.getFitnessFunction());
-
-		if (Properties.LOCAL_SEARCH_EXPAND_TESTS)
->>>>>>> 6fd02841
 			expandTestSuite(individual);
 
 		double fitnessBefore = individual.getFitness();
