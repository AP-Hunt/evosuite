--- conflicted
+++ resolved
@@ -17,21 +17,12 @@
 	public FutureTask<T> getLastTask() {
 		return task;
 	}
-<<<<<<< HEAD
-
-	public T execute(final Callable testcase, ExecutorService executor, long timeout,
-	        boolean timeout_based_on_cpu) throws TimeoutException, InterruptedException,
-	        ExecutionException {
-		ThreadMXBean bean = ManagementFactory.getThreadMXBean();
-		if (!bean.isCurrentThreadCpuTimeSupported() && timeout_based_on_cpu) {
-=======
 	
 	public T execute(final Callable<T> testcase, ExecutorService executor, long timeout, boolean timeout_based_on_cpu) throws TimeoutException, InterruptedException, ExecutionException
 	{
 		ThreadMXBean bean = ManagementFactory.getThreadMXBean( );
 		if(!bean.isCurrentThreadCpuTimeSupported()  && timeout_based_on_cpu)
 		{
->>>>>>> 9f76bac1
 			timeout_based_on_cpu = false;
 			Log.warn("Requested to use timeout_based_on_cpu, but it is not supported by the JVM/OS");
 		}
