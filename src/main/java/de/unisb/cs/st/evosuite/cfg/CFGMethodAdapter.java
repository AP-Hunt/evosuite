/*
 * Copyright (C) 2010 Saarland University
 * 
 * This file is part of EvoSuite.
 * 
 * EvoSuite is free software: you can redistribute it and/or modify
 * it under the terms of the GNU Lesser Public License as published by
 * the Free Software Foundation, either version 3 of the License, or
 * (at your option) any later version.
 * 
 * EvoSuite is distributed in the hope that it will be useful,
 * but WITHOUT ANY WARRANTY; without even the implied warranty of
 * MERCHANTABILITY or FITNESS FOR A PARTICULAR PURPOSE.  See the
 * GNU Lesser Public License for more details.
 * 
 * You should have received a copy of the GNU Lesser Public License
 * along with EvoSuite.  If not, see <http://www.gnu.org/licenses/>.
 */

package de.unisb.cs.st.evosuite.cfg;

import java.util.ArrayList;
import java.util.Arrays;
import java.util.HashMap;
import java.util.HashSet;
import java.util.Iterator;
import java.util.List;
import java.util.Map;
import java.util.Set;

import org.apache.log4j.Logger;
import org.jgrapht.Graph;
import org.jgrapht.graph.DefaultEdge;
import org.jgrapht.graph.DirectedMultigraph;
import org.objectweb.asm.Label;
import org.objectweb.asm.MethodVisitor;
import org.objectweb.asm.Opcodes;
import org.objectweb.asm.tree.AbstractInsnNode;
import org.objectweb.asm.tree.FieldInsnNode;
import org.objectweb.asm.tree.InsnList;
import org.objectweb.asm.tree.InsnNode;
import org.objectweb.asm.tree.LdcInsnNode;
import org.objectweb.asm.tree.MethodInsnNode;
import org.objectweb.asm.tree.MethodNode;
import org.objectweb.asm.tree.analysis.AnalyzerException;


import de.unisb.cs.st.evosuite.Properties;
import de.unisb.cs.st.evosuite.cfg.CFGGenerator.CFGVertex;
import de.unisb.cs.st.evosuite.testcase.ExecutionTracer;
import de.unisb.cs.st.evosuite.testcase.TestCluster;
import de.unisb.cs.st.javalanche.mutation.bytecodeMutations.AbstractMutationAdapter;
import de.unisb.cs.st.javalanche.mutation.results.Mutation;

/**
 * At the end of each method, create a minimized control flow graph for the method and store it.
 * In addition, this adapter also adds instrumentation for branch distance measurement
 * 
 * @author Gordon Fraser
 *
 */
public class CFGMethodAdapter extends AbstractMutationAdapter {

	MethodVisitor next;
	String plain_name;
	Label last_label = null;
	static int current_line = 0;
	List<Mutation> mutants;
	int access = 0;
	
	public static final List<String> EXCLUDE = Arrays.asList("<clinit>", "__STATIC_RESET()V", "__STATIC_RESET");
	
	public static Map<String, Integer> branch_count = new HashMap<String, Integer>();

	public static Map<String, Map<String, Map<Integer,Integer>>> branch_map = new HashMap<String, Map<String, Map<Integer,Integer>>>();

	public static Set<String> branchless_methods = new HashSet<String>();

	public static Set<String> methods = new HashSet<String>();

	public static int branch_counter = 0;
	
	// maps: classname -> methodName  -> DUVarName -> branchID -> List of Defs as CFGVertex in that branch 
	public static Map<String, Map<String, Map<String, Map<Integer,List<CFGVertex>>>>> def_map = new HashMap<String, Map<String, Map<String, Map<Integer,List<CFGVertex>>>>>();

	// maps: classname -> methodName  -> DUVarName -> branchID -> List of Defs as CFGVertex in that branch
	public static Map<String, Map<String, Map<String, Map<Integer,List<CFGVertex>>>>> use_map = new HashMap<String, Map<String, Map<String, Map<Integer,List<CFGVertex>>>>>();	
	
	// maps the branch_counter field of this class to its bytecodeID in the CFG
	public static Map<Integer, Integer> branchCounterToBytecodeID = new HashMap<Integer, Integer>();
	
	public static int def_counter = 0;
	public static int use_counter = 0;
	
	public static int currentBranchID = -1;
	public static int currentLineNumber = -1; // TODO should be merged with current_line? (which doesnt work i guess)

	public CFGMethodAdapter(String className, int access, String name, String desc, String signature, String[] exceptions, MethodVisitor mv, List<Mutation> mutants) {
		super(new MethodNode(access, name, desc, signature, exceptions), className, name.replace('/', '.'), null, desc);
		next = mv;
		this.className = className; //.replace('/', '.');
		this.access = access;
		this.methodName = name+desc;
		this.plain_name = name;
		this.mutants = mutants;
	}

	private static Logger logger = Logger.getLogger(CFGMethodAdapter.class);

	private String methodName, className;

	private void countBranch() {
			String id = className+"."+methodName;
			if(!branch_count.containsKey(id)) {
				branch_count.put(id, 1);
			}
			else
				branch_count.put(id, branch_count.get(id) + 1);
	}
	
	private InsnList getInstrumentation(int opcode, int id) {
		InsnList instrumentation = new InsnList();
		

		switch(opcode) {
		case Opcodes.IFEQ:
		case Opcodes.IFNE:
		case Opcodes.IFLT:
		case Opcodes.IFGE:
		case Opcodes.IFGT:
		case Opcodes.IFLE:
			instrumentation.add(new InsnNode(Opcodes.DUP));
			instrumentation.add(new LdcInsnNode(opcode));
//			instrumentation.add(new LdcInsnNode(id));
			instrumentation.add(new LdcInsnNode(branch_counter));
			instrumentation.add(new LdcInsnNode(id));
			instrumentation.add(new MethodInsnNode(Opcodes.INVOKESTATIC, "de/unisb/cs/st/evosuite/testcase/ExecutionTracer",
					"passedBranch", "(IIII)V"));
			countBranch();
			logger.debug("Adding passedBranch val=?, opcode="+opcode+", branch="+branch_counter+", bytecode_id="+id);

			break;
		case Opcodes.IF_ICMPEQ:
		case Opcodes.IF_ICMPNE:
		case Opcodes.IF_ICMPLT:
		case Opcodes.IF_ICMPGE:
		case Opcodes.IF_ICMPGT:
		case Opcodes.IF_ICMPLE:
			instrumentation.add(new InsnNode(Opcodes.DUP2));
			instrumentation.add(new LdcInsnNode(opcode));
//			instrumentation.add(new LdcInsnNode(id));
			instrumentation.add(new LdcInsnNode(branch_counter));
			instrumentation.add(new LdcInsnNode(id));
			instrumentation.add(new MethodInsnNode(Opcodes.INVOKESTATIC, "de/unisb/cs/st/evosuite/testcase/ExecutionTracer",
					"passedBranch", "(IIIII)V"));
			countBranch();


			break;
		case Opcodes.IF_ACMPEQ:
		case Opcodes.IF_ACMPNE:
			instrumentation.add(new InsnNode(Opcodes.DUP2));
			instrumentation.add(new LdcInsnNode(opcode));
			//instrumentation.add(new LdcInsnNode(id));
			instrumentation.add(new LdcInsnNode(branch_counter));
			instrumentation.add(new LdcInsnNode(id));
			instrumentation.add(new MethodInsnNode(Opcodes.INVOKESTATIC, "de/unisb/cs/st/evosuite/testcase/ExecutionTracer",
					"passedBranch", "(Ljava/lang/Object;Ljava/lang/Object;III)V"));
			countBranch();
			break;
		case Opcodes.IFNULL:
		case Opcodes.IFNONNULL:
			instrumentation.add(new InsnNode(Opcodes.DUP));
			instrumentation.add(new LdcInsnNode(opcode));
//			instrumentation.add(new LdcInsnNode(id));
			instrumentation.add(new LdcInsnNode(branch_counter));
			instrumentation.add(new LdcInsnNode(id));
			instrumentation.add(new MethodInsnNode(Opcodes.INVOKESTATIC, "de/unisb/cs/st/evosuite/testcase/ExecutionTracer",
					"passedBranch", "(Ljava/lang/Object;III)V"));
			countBranch();
			break;
		case Opcodes.GOTO:
			break;
		case Opcodes.TABLESWITCH:
			instrumentation.add(new InsnNode(Opcodes.DUP));
			instrumentation.add(new LdcInsnNode(opcode));
//			instrumentation.add(new LdcInsnNode(id));
			instrumentation.add(new LdcInsnNode(branch_counter));
			instrumentation.add(new LdcInsnNode(id));
			instrumentation.add(new MethodInsnNode(Opcodes.INVOKESTATIC, "de/unisb/cs/st/evosuite/testcase/ExecutionTracer",
					"passedBranch", "(IIII)V"));
			countBranch();
			break;
		case Opcodes.LOOKUPSWITCH:
			instrumentation.add(new InsnNode(Opcodes.DUP));
			instrumentation.add(new LdcInsnNode(opcode));
//			instrumentation.add(new LdcInsnNode(id));
			instrumentation.add(new LdcInsnNode(branch_counter));
			instrumentation.add(new LdcInsnNode(id));
			instrumentation.add(new MethodInsnNode(Opcodes.INVOKESTATIC, "de/unisb/cs/st/evosuite/testcase/ExecutionTracer",
					"passedBranch", "(IIII)V"));
			countBranch();
			break;
		}	
		return instrumentation;
	}
	
	/**
	 * Creates the instrumentation needed to track defs and uses
	 * 
	 */
	private InsnList getInstrumentation(CFGVertex v, int currentBranch) {
		InsnList instrumentation = new InsnList();


		switch(v.node.getOpcode()) {
		case Opcodes.PUTFIELD:
		case Opcodes.PUTSTATIC:
			instrumentation.add(new LdcInsnNode(className));
			instrumentation.add(new LdcInsnNode(v.getDUVariableName()));
			instrumentation.add(new LdcInsnNode(methodName));
			instrumentation.add(new LdcInsnNode(currentBranch));
			instrumentation.add(new LdcInsnNode(def_counter));
			instrumentation.add(new MethodInsnNode(Opcodes.INVOKESTATIC, "de/unisb/cs/st/evosuite/testcase/ExecutionTracer",
					"passedFieldDefinition", "(Ljava/lang/String;Ljava/lang/String;Ljava/lang/String;II)V"));
			break;
		case Opcodes.GETFIELD:
		case Opcodes.GETSTATIC:
			instrumentation.add(new LdcInsnNode(className));
			instrumentation.add(new LdcInsnNode(v.getDUVariableName()));
			instrumentation.add(new LdcInsnNode(methodName));
			instrumentation.add(new LdcInsnNode(currentBranch));
			instrumentation.add(new LdcInsnNode(use_counter));
			instrumentation.add(new MethodInsnNode(Opcodes.INVOKESTATIC, "de/unisb/cs/st/evosuite/testcase/ExecutionTracer",
					"passedFieldUse", "(Ljava/lang/String;Ljava/lang/String;Ljava/lang/String;II)V"));
			break;			
		}
		
		return instrumentation;
	}
	
	@SuppressWarnings("unchecked")
	public void visitEnd() {

		//super.visitEnd();

		// Generate CFG of method
		MethodNode mn = (MethodNode) mv;
		
		if(plain_name.equals("<clinit>")) {
			mn.accept(next);
			return;
		}

		if(EXCLUDE.contains(methodName)) {
			mn.accept(next);
			return;
		}
		
		//MethodNode mn = new CFGMethodNode((MethodNode)mv);
		//System.out.println("Generating CFG for "+ className+"."+mn.name + " ("+mn.desc +")");
		CFGGenerator g = new CFGGenerator(mutants);
		
		try {
			g.getCFG(className, methodName, mn);
			logger.trace("Method graph for "+className+"."+methodName+" contains "+g.getGraph().vertexSet().size()+" nodes for "+g.getFrames().length+" instructions");
		} catch (AnalyzerException e) {
			logger.warn("Analyzer exception while analyzing "+className+"."+methodName);
			e.printStackTrace();			
		}

<<<<<<< HEAD
		ExecutionTracer.getExecutionTracer().addCFG(className, methodName, g.getMinimalGraph());
		
		
		// non-minimized cfg needed for defuse-coverage
		ControlFlowGraph completeCFG = null;
		if(Properties.CRITERION.equals("defuse")) {
			ExecutionTracer.getExecutionTracer().addCompleteCFG(className, methodName, g.graph);
			completeCFG = ExecutionTracer.getExecutionTracer().getCompleteCFG(className, methodName);
		}
		
=======

		addCFG(className, methodName, g.getMinimalGraph());

>>>>>>> 573e658b
		//if(!Properties.MUTATION) {
		Graph<CFGVertex, DefaultEdge> graph = g.getGraph();
		Iterator<AbstractInsnNode> j = mn.instructions.iterator(); 
		while (j.hasNext()) {
			AbstractInsnNode in = j.next();
			for(CFGVertex v : graph.vertexSet()) {
				
				// If this is in the CFG and it's a branch...
				if(in.equals(v.node) && v.isBranch() && !v.isMutation() && !v.isMutationBranch()) {
					mn.instructions.insert(v.node.getPrevious(), getInstrumentation(v.node.getOpcode(), v.id));
					//if(!v.isMutatedBranch()) {
						if(!branch_map.containsKey(className))
							branch_map.put(className, new HashMap<String, Map<Integer,Integer>>());
						if(!branch_map.get(className).containsKey(methodName))
							branch_map.get(className).put(methodName, new HashMap<Integer,Integer>());
						branch_map.get(className).get(methodName).put(v.id, branch_counter);

						if(Properties.CRITERION.equals("defuse")) {
							CFGVertex branchVertex = completeCFG.getVertex(v.id);
							branchVertex.branchID = branch_counter;
							completeCFG.markBranchIDs(branchVertex);
							branchCounterToBytecodeID.put(branch_counter, v.id);
						}
						
						logger.debug("Branch "+branch_counter+" at line "+v.id+" - "+current_line);
						// TODO: Associate branch_counter with v.id?
						branch_counter++;
					//}
				}
			}
		}
		
		j = mn.instructions.iterator(); 
		while (j.hasNext()) { // TODO merge with previous while
			
			AbstractInsnNode in = j.next();
			for(CFGVertex v : graph.vertexSet()) {
				

				if(in.equals(v.node)) { //&& Properties.CRITERION.equals("defuse")) {
					if (v.isLineNumber()) {
						currentLineNumber = v.getLineNumber();
					}
					
					v.className = className;
					v.methodName = methodName;
					v.line_no = currentLineNumber;
					
				}	
				if(Properties.CRITERION.equals("defuse") && in.equals(v.node) && (v.isDU())) {

					v.branchID = completeCFG.getVertex(v.id).branchID;
					
					// adding instrumentation for defuse-coverage
					mn.instructions.insert(v.node.getPrevious(), getInstrumentation(v, v.branchID));

					// keeping track of all defs and uses
					if(v.isDefinition()) {
						
						logger.info("Found Def "+def_counter+" in "+methodName+":"+v.branchID+(v.branchExpressionValue?"t":"f")+"("+currentLineNumber+")"+" for var "+v.getDUVariableName());
						
						List<CFGVertex> defs = initDefUseMap(def_map, className, methodName, v.getDUVariableName(), v.branchID);	
						defs.add(v);
						v.duID = def_counter;
						def_counter++;
					}
					if(v.isUse()) {
						
						if(v.isLocalVarUse() && !hasEntryForVariable(def_map, className, methodName, v.getDUVariableName()))
							continue; // Not a real local variable

						logger.info("Found Use "+use_counter+" in "+methodName+":"+v.branchID+(v.branchExpressionValue?"t":"f")+"("+currentLineNumber+")"+" for var "+v.getDUVariableName());
					
						List<CFGVertex> uses = initDefUseMap(use_map, className, methodName, v.getDUVariableName(), v.branchID);
						uses.add(v);						
						v.duID = use_counter;
						use_counter++;
					}
				}
		
			}
		}

		String id = className+"."+methodName;
		if(!branch_count.containsKey(id)) {
			if(isUsable()) {
				logger.debug("Method has no branches: "+id);
				branchless_methods.add(id);
			}
		}
		
		if(isUsable()) {
			methods.add(id);
			logger.debug("Counting: "+id);
		}		
		mn.accept(next);
	}
	

	private boolean isUsable() {
		return !((this.access & Opcodes.ACC_SYNTHETIC) > 0 || (this.access & Opcodes.ACC_BRIDGE) > 0 ) 
				&& !methodName.contains("<clinit>")
				&& !(methodName.contains("<init>") && (access & Opcodes.ACC_PRIVATE) == Opcodes.ACC_PRIVATE);
		
	}
	
<<<<<<< HEAD
	private List<CFGVertex> initDefUseMap(
			Map<String, Map<String, Map<String, Map<Integer, List<CFGVertex>>>>> map,
			String className, String methodName, String varName, Integer branchID) {

		if(!map.containsKey(className))
			map.put(className, new HashMap<String, Map<String, Map<Integer,List<CFGVertex>>>>());
		if(!map.get(className).containsKey(methodName)) 
			map.get(className).put(methodName, new HashMap<String, Map<Integer,List<CFGVertex>>>());
		
		if(!map.get(className).get(methodName).containsKey(varName))
			map.get(className).get(methodName).put(varName, new HashMap<Integer,List<CFGVertex>>());
		if(!map.get(className).get(methodName).get(varName).containsKey(branchID))
			map.get(className).get(methodName).get(varName).put(branchID, new ArrayList<CFGVertex>());
		
		return map.get(className).get(methodName).get(varName).get(branchID);
	}
	
	private boolean hasEntryForVariable(
			Map<String, Map<String, Map<String, Map<Integer, List<CFGVertex>>>>> map,
			String className, String methodName, String varName) {
		
		if(map.get(className) == null)
			return false;
		if(map.get(className).get(methodName) == null)
			return false;
		if(map.get(className).get(methodName).get(varName) == null)
			return false;
		if(map.get(className).get(methodName).get(varName).size() > 0)
			return true;
	
		return false;
	}

=======
	private static Map<String, Map <String, ControlFlowGraph > > graphs = new HashMap<String, Map <String, ControlFlowGraph > >();
	private static Map<String, Map <String, Double > > diameters = new HashMap<String, Map <String, Double> > ();
		
	public static void addCFG(String classname, String methodname, DirectedMultigraph<CFGVertex, DefaultEdge> graph) {
		if(!graphs.containsKey(classname)) {
			graphs.put(classname, new HashMap<String, ControlFlowGraph >());
			diameters.put(classname, new HashMap<String, Double>());
		}
		Map<String, ControlFlowGraph > methods = graphs.get(classname);
        logger.debug("Added CFG for class "+classname+" and method "+methodname);
		methods.put(methodname, new ControlFlowGraph(graph));
		FloydWarshall<CFGVertex,DefaultEdge> f = new FloydWarshall<CFGVertex,DefaultEdge>(graph);
		diameters.get(classname).put(methodname, f.getDiameter());
        logger.debug("Calculated diameter for "+classname+": "+f.getDiameter());
	}
	
	public static ControlFlowGraph getCFG(String classname, String methodname) {
		return graphs.get(classname).get(methodname);
	}
>>>>>>> 573e658b
}<|MERGE_RESOLUTION|>--- conflicted
+++ resolved
@@ -30,13 +30,13 @@
 
 import org.apache.log4j.Logger;
 import org.jgrapht.Graph;
+import org.jgrapht.graph.DefaultDirectedGraph;
 import org.jgrapht.graph.DefaultEdge;
 import org.jgrapht.graph.DirectedMultigraph;
 import org.objectweb.asm.Label;
 import org.objectweb.asm.MethodVisitor;
 import org.objectweb.asm.Opcodes;
 import org.objectweb.asm.tree.AbstractInsnNode;
-import org.objectweb.asm.tree.FieldInsnNode;
 import org.objectweb.asm.tree.InsnList;
 import org.objectweb.asm.tree.InsnNode;
 import org.objectweb.asm.tree.LdcInsnNode;
@@ -47,8 +47,6 @@
 
 import de.unisb.cs.st.evosuite.Properties;
 import de.unisb.cs.st.evosuite.cfg.CFGGenerator.CFGVertex;
-import de.unisb.cs.st.evosuite.testcase.ExecutionTracer;
-import de.unisb.cs.st.evosuite.testcase.TestCluster;
 import de.unisb.cs.st.javalanche.mutation.bytecodeMutations.AbstractMutationAdapter;
 import de.unisb.cs.st.javalanche.mutation.results.Mutation;
 
@@ -92,9 +90,12 @@
 	public static int def_counter = 0;
 	public static int use_counter = 0;
 	
-	public static int currentBranchID = -1;
-	public static int currentLineNumber = -1; // TODO should be merged with current_line? (which doesnt work i guess)
-
+	private static int currentLineNumber = -1; // TODO should be merged with current_line? (which doesnt work i guess)
+
+	private static Map<String, Map <String, ControlFlowGraph > > completeGraphs = new HashMap<String, Map <String, ControlFlowGraph > >();
+	private static Map<String, Map <String, ControlFlowGraph > > graphs = new HashMap<String, Map <String, ControlFlowGraph > >();
+	private static Map<String, Map <String, Double > > diameters = new HashMap<String, Map <String, Double> > ();	
+	
 	public CFGMethodAdapter(String className, int access, String name, String desc, String signature, String[] exceptions, MethodVisitor mv, List<Mutation> mutants) {
 		super(new MethodNode(access, name, desc, signature, exceptions), className, name.replace('/', '.'), null, desc);
 		next = mv;
@@ -269,22 +270,16 @@
 			e.printStackTrace();			
 		}
 
-<<<<<<< HEAD
-		ExecutionTracer.getExecutionTracer().addCFG(className, methodName, g.getMinimalGraph());
-		
-		
 		// non-minimized cfg needed for defuse-coverage
 		ControlFlowGraph completeCFG = null;
 		if(Properties.CRITERION.equals("defuse")) {
-			ExecutionTracer.getExecutionTracer().addCompleteCFG(className, methodName, g.graph);
-			completeCFG = ExecutionTracer.getExecutionTracer().getCompleteCFG(className, methodName);
-		}
-		
-=======
+			addCompleteCFG(className,methodName,g.graph);
+			completeCFG = getCompleteCFG(className, methodName);
+		}
+		
 
 		addCFG(className, methodName, g.getMinimalGraph());
 
->>>>>>> 573e658b
 		//if(!Properties.MUTATION) {
 		Graph<CFGVertex, DefaultEdge> graph = g.getGraph();
 		Iterator<AbstractInsnNode> j = mn.instructions.iterator(); 
@@ -388,10 +383,8 @@
 		return !((this.access & Opcodes.ACC_SYNTHETIC) > 0 || (this.access & Opcodes.ACC_BRIDGE) > 0 ) 
 				&& !methodName.contains("<clinit>")
 				&& !(methodName.contains("<init>") && (access & Opcodes.ACC_PRIVATE) == Opcodes.ACC_PRIVATE);
-		
-	}
-	
-<<<<<<< HEAD
+	}
+	
 	private List<CFGVertex> initDefUseMap(
 			Map<String, Map<String, Map<String, Map<Integer, List<CFGVertex>>>>> map,
 			String className, String methodName, String varName, Integer branchID) {
@@ -400,6 +393,7 @@
 			map.put(className, new HashMap<String, Map<String, Map<Integer,List<CFGVertex>>>>());
 		if(!map.get(className).containsKey(methodName)) 
 			map.get(className).put(methodName, new HashMap<String, Map<Integer,List<CFGVertex>>>());
+
 		
 		if(!map.get(className).get(methodName).containsKey(varName))
 			map.get(className).get(methodName).put(varName, new HashMap<Integer,List<CFGVertex>>());
@@ -408,7 +402,7 @@
 		
 		return map.get(className).get(methodName).get(varName).get(branchID);
 	}
-	
+
 	private boolean hasEntryForVariable(
 			Map<String, Map<String, Map<String, Map<Integer, List<CFGVertex>>>>> map,
 			String className, String methodName, String varName) {
@@ -424,11 +418,7 @@
 	
 		return false;
 	}
-
-=======
-	private static Map<String, Map <String, ControlFlowGraph > > graphs = new HashMap<String, Map <String, ControlFlowGraph > >();
-	private static Map<String, Map <String, Double > > diameters = new HashMap<String, Map <String, Double> > ();
-		
+	
 	public static void addCFG(String classname, String methodname, DirectedMultigraph<CFGVertex, DefaultEdge> graph) {
 		if(!graphs.containsKey(classname)) {
 			graphs.put(classname, new HashMap<String, ControlFlowGraph >());
@@ -442,8 +432,20 @@
         logger.debug("Calculated diameter for "+classname+": "+f.getDiameter());
 	}
 	
+	public static void addCompleteCFG(String classname, String methodname, DefaultDirectedGraph<CFGVertex, DefaultEdge> graph) {
+		if(!completeGraphs.containsKey(classname)) {
+			completeGraphs.put(classname, new HashMap<String, ControlFlowGraph >());
+		}
+		Map<String, ControlFlowGraph > methods = completeGraphs.get(classname);
+        logger.debug("Added complete CFG for class "+classname+" and method "+methodname);
+		methods.put(methodname, new ControlFlowGraph(graph));
+	}	
+	
 	public static ControlFlowGraph getCFG(String classname, String methodname) {
 		return graphs.get(classname).get(methodname);
 	}
->>>>>>> 573e658b
+	
+	public static ControlFlowGraph getCompleteCFG(String classname, String methodname) {
+		return completeGraphs.get(classname).get(methodname);
+	}	
 }