/*
 * Copyright (C) 2010 Saarland University
 * 
 * This file is part of EvoSuite.
 * 
 * EvoSuite is free software: you can redistribute it and/or modify it under the
 * terms of the GNU Lesser Public License as published by the Free Software
 * Foundation, either version 3 of the License, or (at your option) any later
 * version.
 * 
 * EvoSuite is distributed in the hope that it will be useful, but WITHOUT ANY
 * WARRANTY; without even the implied warranty of MERCHANTABILITY or FITNESS FOR
 * A PARTICULAR PURPOSE. See the GNU Lesser Public License for more details.
 * 
 * You should have received a copy of the GNU Lesser Public License along with
 * EvoSuite. If not, see <http://www.gnu.org/licenses/>.
 */

package de.unisb.cs.st.evosuite.testcase;

import java.io.PrintStream;
import java.lang.reflect.AccessibleObject;
import java.lang.reflect.Constructor;
import java.lang.reflect.InvocationTargetException;
import java.lang.reflect.Modifier;
import java.util.ArrayList;
import java.util.HashSet;
import java.util.List;
import java.util.Map;
import java.util.Set;

import org.apache.commons.lang.ClassUtils;
import org.objectweb.asm.Label;
import org.objectweb.asm.Opcodes;
import org.objectweb.asm.Type;
import org.objectweb.asm.commons.GeneratorAdapter;
import org.objectweb.asm.commons.Method;

/**
 * This statement represents a constructor call
 * 
 * @author Gordon Fraser
 * 
 */
public class ConstructorStatement extends AbstractStatement {

	private static final long serialVersionUID = -3035570485633271957L;

	Constructor<?> constructor;

	public List<VariableReference> parameters;

	public ConstructorStatement(TestCase tc, Constructor<?> constructor,
			java.lang.reflect.Type type, List<VariableReference> parameters) {
		super(tc, new VariableReferenceImpl(tc, type));
		this.constructor = constructor;
		// this.return_type = constructor.getDeclaringClass();
		this.parameters = parameters;
	}

	/**
	 * This constructor allows you to use an already existing VariableReference
	 * as retvar. This should only be done, iff an old statement is replaced
	 * with this statement. And already existing objects should in the future
	 * reference this object.
	 * 
	 * @param tc
	 * @param constructor
	 * @param retvar
	 * @param parameters
	 */
	public ConstructorStatement(TestCase tc, Constructor<?> constructor,
			VariableReference retvar, List<VariableReference> parameters) {
		super(tc, retvar);
		assert (tc.size() > retvar.getStPosition()); //as an old statement should be replaced by this statement
		this.constructor = constructor;
		// this.return_type = constructor.getDeclaringClass();
		this.parameters = parameters;
	}

	public Constructor<?> getConstructor() {
		return constructor;
	}

	// TODO: Handle inner classes (need instance parameter for newInstance)
	@Override
	public Throwable execute(final Scope scope, PrintStream out)
	throws InvocationTargetException, IllegalArgumentException,
	InstantiationException, IllegalAccessException {
		PrintStream old_out = System.out;
		PrintStream old_err = System.err;
		System.setOut(out);
		System.setErr(out);

		logger.trace("Executing constructor " + constructor.toString());
		final Object[] inputs = new Object[parameters.size()];

		try {
			return super.exceptionHandler(new Executer() {

				@Override
				public void execute() throws InvocationTargetException,
				IllegalArgumentException, IllegalAccessException,
				InstantiationException {

					for (int i = 0; i < parameters.size(); i++) {
						try {
							inputs[i] = parameters.get(i).getObject(scope);
						} catch (CodeUnderTestException e) {
							throw CodeUnderTestException.throwException(e);
						} catch(Throwable e){
							throw new EvosuiteError(e);
						}
					}	

					Object ret = constructor.newInstance(inputs);

					try{
						assert(retval.getVariableClass().isAssignableFrom(ret.getClass())) :"we want an " + retval.getVariableClass() + " but got an " + ret.getClass();
						retval.setObject(scope, ret);
					} catch (CodeUnderTestException e) {
						throw CodeUnderTestException.throwException(e);
					} catch(Throwable e){
						throw new EvosuiteError(e);
					}
				}

				@Override
				public Set<Class<? extends Throwable>> throwableExceptions(){
					Set<Class<? extends Throwable>> t = new HashSet<Class<? extends Throwable>>();
					t.add(InvocationTargetException.class);
					return t;
				}
			});


		} catch (InvocationTargetException e) {
			exceptionThrown = e.getCause();
			logger.debug("Exception thrown in constructor: " + e);

		} finally {
			System.setOut(old_out);
			System.setErr(old_err);
		}
		return exceptionThrown;
	}

	@Override
	public String getCode(Throwable exception) {
		String parameter_string = "";
		String result = "";
		if (!parameters.isEmpty()) {
			parameter_string += parameters.get(0).getName();
			for (int i = 1; i < parameters.size(); i++) {
				parameter_string += ", " + parameters.get(i).getName();
			}
		}
		// String result = ((Class<?>) retval.getType()).getSimpleName()
		// +" "+retval.getName()+ " = null;\n";
		if (exception != null) {
			result = retval.getSimpleClassName() + " " + retval.getName() + " = null;\n";
			result += "try {\n  ";
		} else {
			result += retval.getSimpleClassName() + " ";
		}
		result += retval.getName() + " = new "
		+ ClassUtils.getShortClassName(constructor.getDeclaringClass()) + "("
		+ parameter_string + ");";
		if (exception != null) {
			Class<?> ex = exception.getClass();
			while (!Modifier.isPublic(ex.getModifiers()))
				ex = ex.getSuperclass();
			result += "\n} catch(" + ClassUtils.getShortClassName(ex) + " e) {}";
		}

		return result;
	}

	@Override
	public StatementInterface clone(TestCase newTestCase) {
		ArrayList<VariableReference> new_params = new ArrayList<VariableReference>();
		for (VariableReference r : parameters) {
			new_params.add(r.clone(newTestCase));
		}

		AbstractStatement copy = new ConstructorStatement(newTestCase, constructor,
<<<<<<< HEAD
				retval.getType(), new_params);
		copy.assertions = cloneAssertions(newTestCase);
=======
		        retval.getType(), new_params);
		//copy.assertions = cloneAssertions(newTestCase);
>>>>>>> ed9ce421

		return copy;
	}

	@Override
	public Set<VariableReference> getVariableReferences() {
		Set<VariableReference> references = new HashSet<VariableReference>();
		references.add(retval);
		references.addAll(parameters);
		for (VariableReference param : parameters) {
			if (param.getAdditionalVariableReference() != null)
				references.add(param.getAdditionalVariableReference());
		}
		return references;
	}

	/* (non-Javadoc)
	 * @see de.unisb.cs.st.evosuite.testcase.StatementInterface#replace(de.unisb.cs.st.evosuite.testcase.VariableReference, de.unisb.cs.st.evosuite.testcase.VariableReference)
	 */
	@Override
	public void replace(VariableReference var1, VariableReference var2) {
		for (int i = 0; i < parameters.size(); i++) {

			if (parameters.get(i).equals(var1))
				parameters.set(i, var2);
			else
				parameters.get(i).replaceAdditionalVariableReference(var1, var2);
		}
	}

	public List<VariableReference> getParameterReferences() {
		return parameters;
	}

	@Override
	public boolean equals(Object s) {
		if (this == s)
			return true;
		if (s == null)
			return false;
		if (getClass() != s.getClass())
			return false;

		ConstructorStatement ms = (ConstructorStatement) s;
		if (ms.parameters.size() != parameters.size())
			return false;

		if (!this.constructor.equals(ms.constructor))
			return false;

		for (int i = 0; i < parameters.size(); i++) {
			if (!parameters.get(i).equals(ms.parameters.get(i)))
				return false;
		}

		return retval.equals(ms.retval);
	}

	@Override
	public int hashCode() {
		final int prime = 41;
		int result = 1;
		result = prime * result + ((constructor == null) ? 0 : constructor.hashCode());
		result = prime * result + ((parameters == null) ? 0 : parameters.hashCode());
		return result;
	}

	/*
	 * (non-Javadoc)
	 * 
	 * @see
	 * de.unisb.cs.st.evosuite.testcase.Statement#getBytecode(org.objectweb.
	 * asm.commons.GeneratorAdapter)
	 */
	@Override
	public void getBytecode(GeneratorAdapter mg, Map<Integer, Integer> locals,
			Throwable exception) {
		logger.debug("Invoking constructor");
		Label start = mg.newLabel();
		Label end = mg.newLabel();

		// if(exception != null)
		mg.mark(start);

		mg.newInstance(Type.getType(retval.getVariableClass()));
		mg.dup();
		int num = 0;
		for (VariableReference parameter : parameters) {
			parameter.loadBytecode(mg, locals);
			if (constructor.getParameterTypes()[num].isPrimitive()) {
				if (!constructor.getParameterTypes()[num].equals(parameter.getVariableClass())) {
					logger.debug("Types don't match - casting "
							+ parameter.getVariableClass().getName() + " to "
							+ constructor.getParameterTypes()[num].getName());
					mg.cast(Type.getType(parameter.getVariableClass()),
							Type.getType(constructor.getParameterTypes()[num]));
				}
			}
			num++;
		}
		mg.invokeConstructor(Type.getType(retval.getVariableClass()),
				Method.getMethod(constructor));
		logger.debug("Storing result");
		retval.storeBytecode(mg, locals);

		// if(exception != null) {
		mg.mark(end);
		Label l = mg.newLabel();
		mg.goTo(l);
		// mg.catchException(start, end,
		// Type.getType(getExceptionClass(exception)));
		mg.catchException(start, end, Type.getType(Throwable.class));
		mg.pop(); // Pop exception from stack
		if (!retval.isVoid()) {
			Class<?> clazz = retval.getVariableClass();
			if (clazz.equals(boolean.class))
				mg.push(false);
			else if (clazz.equals(char.class))
				mg.push(0);
			else if (clazz.equals(int.class))
				mg.push(0);
			else if (clazz.equals(short.class))
				mg.push(0);
			else if (clazz.equals(long.class))
				mg.push(0L);
			else if (clazz.equals(float.class))
				mg.push(0.0F);
			else if (clazz.equals(double.class))
				mg.push(0.0);
			else if (clazz.equals(byte.class))
				mg.push(0);
			else if (clazz.equals(String.class))
				mg.push("");
			else
				mg.visitInsn(Opcodes.ACONST_NULL);

			retval.storeBytecode(mg, locals);
		}
		mg.mark(l);
		// }

	}

	/*
	 * (non-Javadoc)
	 * 
	 * @see de.unisb.cs.st.evosuite.testcase.Statement#getDeclaredExceptions()
	 */
	@Override
	public Set<Class<?>> getDeclaredExceptions() {
		Set<Class<?>> ex = super.getDeclaredExceptions();
		for (Class<?> t : constructor.getExceptionTypes())
			ex.add(t);
		return ex;
	}

	/*
	 * (non-Javadoc)
	 * 
	 * @see
	 * de.unisb.cs.st.evosuite.testcase.Statement#getUniqueVariableReferences()
	 */
	@Override
	public List<VariableReference> getUniqueVariableReferences() {
		List<VariableReference> references = new ArrayList<VariableReference>();
		references.add(retval);
		references.addAll(parameters);
		for (VariableReference param : parameters) {
			if (param instanceof ArrayIndex)
				references.add(((ArrayIndex) param).getArray());
		}
		return references;

	}

	/* (non-Javadoc)
	 * @see de.unisb.cs.st.evosuite.testcase.StatementInterface#isValid()
	 */
	@Override
	public boolean isValid() {
		assert (super.isValid());
		for (VariableReference v : parameters) {
			v.getStPosition();
		}
		return true;
	}

	@Override
	public boolean same(StatementInterface s) {
		if (this == s)
			return true;
		if (s == null)
			return false;
		if (getClass() != s.getClass())
			return false;

		ConstructorStatement ms = (ConstructorStatement) s;
		if (ms.parameters.size() != parameters.size())
			return false;

		if (!this.constructor.equals(ms.constructor))
			return false;

		for (int i = 0; i < parameters.size(); i++) {
			if (!parameters.get(i).same(ms.parameters.get(i)))
				return false;
		}

		return retval.same(ms.retval);
	}

	@Override
	public AccessibleObject getAccessibleObject() {
		return constructor;
	}

	@Override
	public boolean isAssignmentStatement() {
		return false;
	}
}<|MERGE_RESOLUTION|>--- conflicted
+++ resolved
@@ -184,13 +184,8 @@
 		}
 
 		AbstractStatement copy = new ConstructorStatement(newTestCase, constructor,
-<<<<<<< HEAD
-				retval.getType(), new_params);
-		copy.assertions = cloneAssertions(newTestCase);
-=======
 		        retval.getType(), new_params);
 		//copy.assertions = cloneAssertions(newTestCase);
->>>>>>> ed9ce421
 
 		return copy;
 	}
