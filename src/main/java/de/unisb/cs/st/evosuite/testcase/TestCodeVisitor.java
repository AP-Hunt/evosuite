/**
 * Copyright (C) 2011,2012 Gordon Fraser, Andrea Arcuri and EvoSuite
 * contributors
 *
 * This file is part of EvoSuite.
 *
 * EvoSuite is free software: you can redistribute it and/or modify it under the
 * terms of the GNU Public License as published by the Free Software Foundation,
 * either version 3 of the License, or (at your option) any later version.
 *
 * EvoSuite is distributed in the hope that it will be useful, but WITHOUT ANY
 * WARRANTY; without even the implied warranty of MERCHANTABILITY or FITNESS FOR
 * A PARTICULAR PURPOSE. See the GNU Public License for more details.
 *
 * You should have received a copy of the GNU Public License along with
 * EvoSuite. If not, see <http://www.gnu.org/licenses/>.
 */
/**
 * 
 */
package de.unisb.cs.st.evosuite.testcase;

import java.lang.reflect.Constructor;
import java.lang.reflect.Field;
import java.lang.reflect.Method;
import java.lang.reflect.Modifier;
import java.util.HashMap;
import java.util.HashSet;
import java.util.List;
import java.util.Map;
import java.util.Set;

import org.apache.commons.lang3.CharUtils;
import org.apache.commons.lang3.StringEscapeUtils;

import de.unisb.cs.st.evosuite.Properties;
import de.unisb.cs.st.evosuite.assertion.Assertion;
import de.unisb.cs.st.evosuite.assertion.CompareAssertion;
import de.unisb.cs.st.evosuite.assertion.EqualsAssertion;
import de.unisb.cs.st.evosuite.assertion.Inspector;
import de.unisb.cs.st.evosuite.assertion.InspectorAssertion;
import de.unisb.cs.st.evosuite.assertion.NullAssertion;
import de.unisb.cs.st.evosuite.assertion.PrimitiveAssertion;
import de.unisb.cs.st.evosuite.assertion.PrimitiveFieldAssertion;
import de.unisb.cs.st.evosuite.parameterize.InputVariable;
import de.unisb.cs.st.evosuite.runtime.EvoSuiteFile;
import de.unisb.cs.st.evosuite.utils.NumberFormatter;

/**
 * @author fraser
 * 
 */
public class TestCodeVisitor implements TestVisitor {

	protected String testCode = "";

	protected final Map<Integer, Throwable> exceptions = new HashMap<Integer, Throwable>();

	protected TestCase test = null;

	protected final Map<VariableReference, String> variableNames = new HashMap<VariableReference, String>();

	protected final Map<Class<?>, String> classNames = new HashMap<Class<?>, String>();

	protected final Map<String, Integer> nextIndices = new HashMap<String, Integer>();

	public String getCode() {
		return testCode;
	}

	/**
	 * Retrieve a list of classes that need to be imported to make this unit
	 * test compile
	 * 
	 * @return
	 */
	public Set<Class<?>> getImports() {
		Set<Class<?>> imports = new HashSet<Class<?>>();
		for (Class<?> clazz : classNames.keySet()) {
			String name = classNames.get(clazz);
			if (!name.contains("."))
				imports.add(clazz);
		}
		return imports;
	}

	public void setExceptions(Map<Integer, Throwable> exceptions) {
		this.exceptions.putAll(exceptions);
	}

	public void setException(StatementInterface statement, Throwable exception) {
		exceptions.put(statement.getPosition(), exception);
	}

	protected Throwable getException(StatementInterface statement) {
		if (exceptions != null && exceptions.containsKey(statement.getPosition()))
			return exceptions.get(statement.getPosition());

		return null;
	}

	public String getClassName(VariableReference var) {
		Class<?> clazz = var.getVariableClass();

		if (classNames.containsKey(clazz))
			return classNames.get(clazz);

		String name = var.getSimpleClassName();
		if (classNames.values().contains(name)) {
			name = clazz.getCanonicalName();
		}

		// We can't use "Test" because of JUnit 
		if (name.equals("Test")) {
			name = clazz.getCanonicalName();
		}

		classNames.put(clazz, name);

		return name;
	}

	public String getClassName(Class<?> clazz) {
		if (classNames.containsKey(clazz))
			return classNames.get(clazz);

		GenericClass c = new GenericClass(clazz);
		String name = c.getSimpleName();
		if (classNames.values().contains(name)) {
			name = clazz.getCanonicalName();
		}

		// We can't use "Test" because of JUnit 
		if (name.equals("Test")) {
			name = clazz.getCanonicalName();
		}

		classNames.put(clazz, name);

		return name;
	}

	public String getVariableName(VariableReference var) {
		if (var instanceof ConstantValue) {
			return var.getName();
		} else if (var instanceof InputVariable) {
			return var.getName();
		} else if (var instanceof FieldReference) {
			VariableReference source = ((FieldReference) var).getSource();
			Field field = ((FieldReference) var).getField();
			if (source != null)
				return getVariableName(source) + "." + field.getName();
			else
				return field.getDeclaringClass().getSimpleName() + "." + field.getName();
		} else if (var instanceof ArrayIndex) {
			VariableReference array = ((ArrayIndex) var).getArray();
			List<Integer> indices = ((ArrayIndex) var).getArrayIndices(); 
			String result = getVariableName(array);
			for (Integer index : indices) {
				result += "[" + index + "]";
			}
			return result;
		} else if (var instanceof ArrayReference) {
			String className = var.getSimpleClassName();
			//			int num = 0;
			//			for (VariableReference otherVar : variableNames.keySet()) {
			//				if (!otherVar.equals(var)
			//				        && otherVar.getVariableClass().equals(var.getVariableClass()))
			//					num++;
			//			}
			String variableName = className.substring(0, 1).toLowerCase()
			        + className.substring(1) + "Array";
			variableName = variableName.replace(".", "_").replace("[]", "");
			if (!variableNames.containsKey(var)) {
				if (!nextIndices.containsKey(variableName)) {
					nextIndices.put(variableName, 0);
				}

				int index = nextIndices.get(variableName);
				nextIndices.put(variableName, index + 1);

				variableName += index;

				variableNames.put(var, variableName);
			}

		} else if (!variableNames.containsKey(var)) {
			String className = var.getSimpleClassName();
			//			int num = 0;
			//			for (VariableReference otherVar : variableNames.keySet()) {
			//				if (otherVar.getVariableClass().equals(var.getVariableClass()))
			//					num++;
			//			}

			String variableName = className.substring(0, 1).toLowerCase()
			        + className.substring(1);
			if (CharUtils.isAsciiNumeric(variableName.charAt(variableName.length() - 1)))
				variableName += "_";

			if (variableName.contains("[]")) {
				variableName = variableName.replace("[]", "Array");
			}
			variableName = variableName.replace(".", "_");

			if (!nextIndices.containsKey(variableName)) {
				nextIndices.put(variableName, 0);
			}

			int index = nextIndices.get(variableName);
			nextIndices.put(variableName, index + 1);

			variableName += index;

			variableNames.put(var, variableName);
		}
		return variableNames.get(var);
	}

	/* (non-Javadoc)
	 * @see de.unisb.cs.st.evosuite.testcase.TestVisitor#visitTestCase(de.unisb.cs.st.evosuite.testcase.TestCase)
	 */
	@Override
	public void visitTestCase(TestCase test) {
		this.test = test;
		this.testCode = "";
		this.variableNames.clear();
		this.nextIndices.clear();
	}

	protected void visitPrimitiveAssertion(PrimitiveAssertion assertion) {
		VariableReference source = assertion.getSource();
		Object value = assertion.getValue();

		if (value == null) {
			testCode += "assertNull(" + getVariableName(source) + ");";
		} else if (source.getVariableClass().equals(float.class)) {
			testCode += "assertEquals(" + NumberFormatter.getNumberString(value) + ", "
			        + getVariableName(source) + ", 0.01F);";
		} else if (source.getVariableClass().equals(double.class)) {
			testCode += "assertEquals(" + NumberFormatter.getNumberString(value) + ", "
			        + getVariableName(source) + ", 0.01D);";
		} else if (value.getClass().isEnum()) {
			testCode += "assertEquals(" + NumberFormatter.getNumberString(value) + ", "
			        + getVariableName(source) + ");";
		} else if (source.isWrapperType()) {
			if (source.getVariableClass().equals(Float.class)) {
				testCode += "assertEquals(" + NumberFormatter.getNumberString(value)
				        + "(float)" + getVariableName(source) + ", 0.01F);";
			} else if (source.getVariableClass().equals(Double.class)) {
				testCode += "assertEquals(" + NumberFormatter.getNumberString(value)
				        + "(double)" + getVariableName(source) + ", 0.01D);";
			} else if (value.getClass().isEnum()) {
				testCode += "assertEquals(" + NumberFormatter.getNumberString(value)
				        + ", " + getVariableName(source) + ");";
			} else
				testCode += "assertEquals(" + NumberFormatter.getNumberString(value)
				        + ", (" + NumberFormatter.getBoxedClassName(value) + ")"
				        + getVariableName(source) + ");";
		} else
			testCode += "assertEquals(" + NumberFormatter.getNumberString(value) + ", "
			        + getVariableName(source) + ");";
	}

	protected void visitPrimitiveFieldAssertion(PrimitiveFieldAssertion assertion) {
		VariableReference source = assertion.getSource();
		Object value = assertion.getValue();
		Field field = assertion.getField();

		if (value == null) {
			testCode += "assertNull(" + getVariableName(source) + "." + field.getName()
			        + ");";
		} else if (value.getClass().equals(Long.class)) {
			testCode += "assertEquals(" + NumberFormatter.getNumberString(value) + ", "
			        + getVariableName(source) + "." + field.getName() + ");";
		} else if (value.getClass().equals(Float.class)) {
			testCode += "assertEquals(" + NumberFormatter.getNumberString(value) + ", "
			        + getVariableName(source) + "." + field.getName() + ", 0.01F);";
		} else if (value.getClass().equals(Double.class)) {
			testCode += "assertEquals(" + NumberFormatter.getNumberString(value) + ", "
			        + getVariableName(source) + "." + field.getName() + ", 0.01D);";
		} else if (value.getClass().equals(Character.class)) {
			testCode += "assertEquals(" + NumberFormatter.getNumberString(value) + ", "
			        + getVariableName(source) + "." + field.getName() + ");";
		} else if (value.getClass().equals(String.class)) {
			testCode += "assertEquals(" + NumberFormatter.getNumberString(value) + ", "
			        + getVariableName(source) + "." + field.getName() + ");";
		} else
			testCode += "assertEquals(" + NumberFormatter.getNumberString(value) + ", "
			        + getVariableName(source) + "." + field.getName() + ");";
	}

	protected void visitInspectorAssertion(InspectorAssertion assertion) {
		VariableReference source = assertion.getSource();
		Object value = assertion.getValue();
		Inspector inspector = assertion.getInspector();

		if (value == null) {
			testCode += "assertNull(" + getVariableName(source) + "."
			        + inspector.getMethodCall() + "());";
		} else if (value.getClass().equals(Long.class)) {
			testCode += "assertEquals(" + NumberFormatter.getNumberString(value) + ", "
			        + getVariableName(source) + "." + inspector.getMethodCall() + "());";
		} else if (value.getClass().equals(Float.class)) {
			testCode += "assertEquals(" + NumberFormatter.getNumberString(value) + ", "
			        + getVariableName(source) + "." + inspector.getMethodCall()
			        + "(), 0.01F);";
		} else if (value.getClass().equals(Double.class)) {
			testCode += "assertEquals(" + NumberFormatter.getNumberString(value) + ", "
			        + getVariableName(source) + "." + inspector.getMethodCall()
			        + "(), 0.01D);";
		} else if (value.getClass().equals(Character.class)) {
			testCode += "assertEquals(" + NumberFormatter.getNumberString(value) + ", "
			        + getVariableName(source) + "." + inspector.getMethodCall() + "());";
		} else if (value.getClass().equals(String.class)) {
			testCode += "assertEquals(" + NumberFormatter.getNumberString(value) + ", "
			        + getVariableName(source) + "." + inspector.getMethodCall() + "());";
		} else if (value.getClass().isEnum()) {
			testCode += "assertEquals(" + NumberFormatter.getNumberString(value) + ", "
			        + getVariableName(source) + "." + inspector.getMethodCall() + "());";

		} else
			testCode += "assertEquals(" + value + ", " + getVariableName(source) + "."
			        + inspector.getMethodCall() + "());";
	}

	protected void visitNullAssertion(NullAssertion assertion) {
		VariableReference source = assertion.getSource();
		Boolean value = (Boolean) assertion.getValue();
		if (value.booleanValue()) {
			testCode += "assertNull(" + getVariableName(source) + ");";
		} else
			testCode += "assertNotNull(" + getVariableName(source) + ");";
	}

	protected void visitCompareAssertion(CompareAssertion assertion) {
		VariableReference source = assertion.getSource();
		VariableReference dest = assertion.getDest();
		Object value = assertion.getValue();

		if (source.getType().equals(Integer.class)) {
			if ((Integer) value == 0)
				testCode += "assertTrue(" + getVariableName(source) + " == "
				        + getVariableName(dest) + ");";
			else if ((Integer) value < 0)
				testCode += "assertTrue(" + getVariableName(source) + " < "
				        + getVariableName(dest) + ");";
			else
				testCode += "assertTrue(" + getVariableName(source) + " > "
				        + getVariableName(dest) + ");";

		} else {
			testCode += "assertEquals(" + getVariableName(source) + ".compareTo("
			        + getVariableName(dest) + "), " + value + ");";
		}
	}

	protected void visitEqualsAssertion(EqualsAssertion assertion) {
		VariableReference source = assertion.getSource();
		VariableReference dest = assertion.getDest();
		Object value = assertion.getValue();

		if (source.isPrimitive() && dest.isPrimitive()) {
			if (((Boolean) value).booleanValue())
				testCode += "assertTrue(" + getVariableName(source) + " == "
				        + getVariableName(dest) + ");";
			else
				testCode += "assertFalse(" + getVariableName(source) + " == "
				        + getVariableName(dest) + ");";
		} else {
			if (((Boolean) value).booleanValue())
				testCode += "assertTrue(" + getVariableName(source) + ".equals("
				        + getVariableName(dest) + "));";
			else
				testCode += "assertFalse(" + getVariableName(source) + ".equals("
				        + getVariableName(dest) + "));";
		}
	}

	private void visitAssertion(Assertion assertion) {
		if (assertion instanceof PrimitiveAssertion) {
			visitPrimitiveAssertion((PrimitiveAssertion) assertion);
		} else if (assertion instanceof PrimitiveFieldAssertion) {
			visitPrimitiveFieldAssertion((PrimitiveFieldAssertion) assertion);
		} else if (assertion instanceof InspectorAssertion) {
			visitInspectorAssertion((InspectorAssertion) assertion);
		} else if (assertion instanceof NullAssertion) {
			visitNullAssertion((NullAssertion) assertion);
		} else if (assertion instanceof CompareAssertion) {
			visitCompareAssertion((CompareAssertion) assertion);
		} else if (assertion instanceof EqualsAssertion) {
			visitEqualsAssertion((EqualsAssertion) assertion);
		} else {
			throw new RuntimeException("Unknown assertion type: " + assertion);
		}
	}

	private void addAssertions(StatementInterface statement) {
		boolean assertionAdded = false;
		if (getException(statement) != null) {
			// Assumption: The statement that throws an exception is the last statement of a test.
			VariableReference returnValue = statement.getReturnValue();
			for (Assertion assertion : statement.getAssertions()) {
				if (assertion != null
				        && !assertion.getReferencedVariables().contains(returnValue)) {
					visitAssertion(assertion);
					testCode += "\n";
					assertionAdded = true;
				}
			}
		} else {
			for (Assertion assertion : statement.getAssertions()) {
				if (assertion != null) {
					visitAssertion(assertion);
					testCode += "\n";
					assertionAdded = true;
				}
			}
		}
		if (assertionAdded)
			testCode += "\n";
	}

	private String getEnumValue(EnumPrimitiveStatement<?> statement) {
		Object value = statement.getValue();
		Class<?> clazz = statement.getEnumClass();
		String className = getClassName(clazz);

		try {
			if (value.getClass().getField(value.toString()) != null)
				return className + "." + value;

		} catch (NoSuchFieldException e) {
			// Ignore
		}

		for (Field field : value.getClass().getDeclaredFields()) {
			if (field.isEnumConstant()) {
				try {
					if (field.get(value).equals(value)) {
						return className + "." + field.getName();
					}
				} catch (Exception e) {
					// ignore
				}
			}
		}
		return className + ".valueOf(\"" + value + "\")";

	}

	/* (non-Javadoc)
	 * @see de.unisb.cs.st.evosuite.testcase.TestVisitor#visitPrimitiveStatement(de.unisb.cs.st.evosuite.testcase.PrimitiveStatement)
	 */
	@Override
	public void visitPrimitiveStatement(PrimitiveStatement<?> statement) {
		VariableReference retval = statement.getReturnValue();
		Object value = statement.getValue();

		if (statement instanceof StringPrimitiveStatement) {
			testCode += ((Class<?>) retval.getType()).getSimpleName() + " "
			        + getVariableName(retval) + " = \""
			        + StringEscapeUtils.escapeJava((String) value) + "\";\n";
		} else if (statement instanceof LongPrimitiveStatement) {
			testCode += ((Class<?>) retval.getType()).getSimpleName() + " "
			        + getVariableName(retval) + " = " + value + "L;\n";
		} else if (statement instanceof FloatPrimitiveStatement) {
			testCode += ((Class<?>) retval.getType()).getSimpleName() + " "
			        + getVariableName(retval) + " = " + value + "F;\n";
		} else if (statement instanceof CharPrimitiveStatement) {
			testCode += ((Class<?>) retval.getType()).getSimpleName() + " "
			        + getVariableName(retval) + " = '"
			        + StringEscapeUtils.escapeJava(value.toString()) + "';\n";
		} else if (statement instanceof EnumPrimitiveStatement) {
			if (value != null)
				testCode += getClassName(retval) + " " + getVariableName(retval) + " = "
				        + getEnumValue((EnumPrimitiveStatement<?>) statement) + ";\n";
			else
				testCode += getClassName(retval) + " " + getVariableName(retval) + " = ("
				        + getClassName(retval) + ") null;\n";
		} else if (statement instanceof FileNamePrimitiveStatement) {
			// changed by Daniel
			testCode += ((Class<?>) retval.getType()).getSimpleName() + " "
			        + getVariableName(retval) + " = new "
			        + ((Class<?>) retval.getType()).getSimpleName() + "(\""
			        + ((EvoSuiteFile) value).getPath() + "\");\n";
		} else {
			testCode += getClassName(retval) + " " + getVariableName(retval) + " = "
			        + value + ";\n";
		}
		addAssertions(statement);
	}
	
	@Override
	public void visitPrimitiveExpression(PrimitiveExpression statement) {
		VariableReference retval = statement.getReturnValue();
		String expression = ((Class<?>) retval.getType()).getSimpleName() + " " + getVariableName(retval) + " = ";
		expression += getVariableName(statement.getLeftOperand()) + " " + statement.getOperator().toCode() + " " + getVariableName(statement.getRightOperand());
		testCode += expression+";\n";
		addAssertions(statement);
	}

	/* (non-Javadoc)
	 * @see de.unisb.cs.st.evosuite.testcase.TestVisitor#visitFieldStatement(de.unisb.cs.st.evosuite.testcase.FieldStatement)
	 */
	@Override
	public void visitFieldStatement(FieldStatement statement) {
		Throwable exception = getException(statement);

		String cast_str = "";
		StringBuilder builder = new StringBuilder();

		VariableReference retval = statement.getReturnValue();
		Field field = statement.getField();

		if (!retval.getVariableClass().isAssignableFrom(field.getType())) {
			cast_str += "(" + getClassName(retval) + ")";
		}

		if (exception != null) {
			builder.append(getClassName(retval));
			builder.append(" ");
			builder.append(getVariableName(retval));
			builder.append(" = null;\n");
			builder.append("try {\n  ");
		} else {
			builder.append(getClassName(retval));
			builder.append(" ");
		}
		if (!Modifier.isStatic(field.getModifiers())) {
			VariableReference source = statement.getSource();
			builder.append(getVariableName(retval));
			builder.append(" = ");
			builder.append(cast_str);
			builder.append(getVariableName(source));
			builder.append(".");
			builder.append(field.getName());
			builder.append(";");
		} else {
			builder.append(getVariableName(retval));
			builder.append(" = ");
			builder.append(cast_str);
			builder.append(getClassName(field.getDeclaringClass()));
			builder.append(".");
			builder.append(field.getName());
			builder.append(";");
		}
		if (exception != null) {
			Class<?> ex = exception.getClass();
			while (!Modifier.isPublic(ex.getModifiers()))
				ex = ex.getSuperclass();
			builder.append("\n} catch(");
			builder.append(getClassName(ex));
			builder.append(" e) {}");
		}
		builder.append("\n");

		testCode += builder.toString();
		addAssertions(statement);
	}

	/* (non-Javadoc)
	 * @see de.unisb.cs.st.evosuite.testcase.TestVisitor#visitMethodStatement(de.unisb.cs.st.evosuite.testcase.MethodStatement)
	 */
	@Override
	public void visitMethodStatement(MethodStatement statement) {
		String result = "";
		VariableReference retval = statement.getReturnValue();
		Method method = statement.getMethod();
		Throwable exception = getException(statement);
		List<VariableReference> parameters = statement.getParameterReferences();

		if (exception != null && !statement.isDeclaredException(exception)) {
			result += "// Undeclared exception!\n";
		}

		boolean lastStatement = statement.getPosition() == statement.tc.size() - 1;
		boolean unused = exception != null
		        || (test != null && Properties.ASSERTIONS ? !test.hasReferences(retval)
		                : false);

		if (retval.getType() != Void.TYPE
		        && retval.getAdditionalVariableReference() == null && !unused) {
			if (exception != null) {
				if (!lastStatement || statement.hasAssertions())
					result += getClassName(retval) + " " + getVariableName(retval)
					        + " = " + retval.getDefaultValueString() + ";\n";
			} else
				result += getClassName(retval) + " ";
		}
		if (exception != null)
			result += "try {\n  ";

		String parameter_string = "";
		for (int i = 0; i < parameters.size(); i++) {
			if (i > 0) {
				parameter_string += ", ";
			}
			Class<?> declaredParamType = method.getParameterTypes()[i];
			Class<?> actualParamType = parameters.get(i).getVariableClass();
			String name = getVariableName(parameters.get(i));
			if ((!declaredParamType.isAssignableFrom(actualParamType) || name.equals("null"))
			        && !method.getParameterTypes()[i].equals(Object.class)
			        && !method.getParameterTypes()[i].equals(Comparable.class)) {
				parameter_string += "(" + getClassName(method.getParameterTypes()[i])
				        + ") ";
			}
			parameter_string += name;
		}

		String callee_str = "";
		if (!retval.getVariableClass().isAssignableFrom(method.getReturnType())
		        && !retval.getVariableClass().isAnonymousClass() && !unused) {
			String name = getClassName(retval);
			if (!name.matches(".*\\.\\d+$")) {
				callee_str = "(" + name + ")";
			}
		}

		if (Modifier.isStatic(method.getModifiers())) {
			callee_str += getClassName(method.getDeclaringClass());
		} else {
			VariableReference callee = statement.getCallee();
			callee_str += getVariableName(callee);
		}

		if (retval.getType() == Void.TYPE) {
			result += callee_str + "." + method.getName() + "(" + parameter_string + ");";
		} else {
			//			if (exception == null || !lastStatement)
			if (!unused)
				result += getVariableName(retval) + " = ";

			result += callee_str + "." + method.getName() + "(" + parameter_string + ");";
		}

		if (exception != null) {
			//boolean isExpected = getDeclaredExceptions().contains(exception.getClass());
			Class<?> ex = exception.getClass();
			while (!Modifier.isPublic(ex.getModifiers()))
				ex = ex.getSuperclass();
			//if (isExpected)
			result += "\n  fail(\"Expecting exception: " + getClassName(ex) + "\");";
			result += "\n} catch(" + getClassName(ex) + " e) {\n";
			if (exception.getMessage() != null) {
				//if (!isExpected)
				//	result += "\n  fail(\"Undeclared exception: "
				//	        + ClassUtils.getShortClassName(ex) + "\");\n";
				result += "  /*\n";
				for (String msg : exception.getMessage().split("\n")) {
					result += "   * " + StringEscapeUtils.escapeJava(msg) + "\n";
				}
				result += "   */\n";
			}
			result += "}";
		}

		testCode += result + "\n";
		addAssertions(statement);
	}

	/* (non-Javadoc)
	 * @see de.unisb.cs.st.evosuite.testcase.TestVisitor#visitConstructorStatement(de.unisb.cs.st.evosuite.testcase.ConstructorStatement)
	 */
	@Override
	public void visitConstructorStatement(ConstructorStatement statement) {
		String parameter_string = "";
		String result = "";
		Constructor<?> constructor = statement.getConstructor();
		VariableReference retval = statement.getReturnValue();
		Throwable exception = getException(statement);

		List<VariableReference> parameters = statement.getParameterReferences();
		if (!parameters.isEmpty()) {
			for (int i = 0; i < parameters.size(); i++) {
				if (constructor.getDeclaringClass().isMemberClass()
				        && !Modifier.isStatic(constructor.getDeclaringClass().getModifiers())) {
					if (i > 1)
						parameter_string += ", ";
					else if (i < 1)
						continue;
				} else {
					if (i > 0) {
						parameter_string += ", ";
					}
				}

				Class<?> declaredParamType = constructor.getParameterTypes()[i];
				Class<?> actualParamType = parameters.get(i).getVariableClass();
				String name = getVariableName(parameters.get(i));

				if ((!declaredParamType.isAssignableFrom(actualParamType) || name.equals("null"))
				        && !constructor.getParameterTypes()[i].equals(Object.class)
				        && !constructor.getParameterTypes()[i].equals(Comparable.class)) {
					parameter_string += "("
					        + getClassName(constructor.getParameterTypes()[i]) + ") ";
				}

				parameter_string += name;
			}

		}
		// String result = ((Class<?>) retval.getType()).getSimpleName()
		// +" "+getVariableName(retval)+ " = null;\n";
		if (exception != null) {
			result = getClassName(retval) + " " + getVariableName(retval) + " = null;\n";
			result += "try {\n  ";
		} else {
			result += getClassName(retval) + " ";
		}
		if (constructor.getDeclaringClass().isMemberClass()
		        && !Modifier.isStatic(constructor.getDeclaringClass().getModifiers())) {
			result += getVariableName(retval) + " = "
			        + getVariableName(parameters.get(0))
			        //			        + new GenericClass(
			        //			                constructor.getDeclaringClass().getEnclosingClass()).getSimpleName()
			        + ".new "
			        // + ConstructorStatement.getReturnType(constructor.getDeclaringClass())
			        + constructor.getDeclaringClass().getSimpleName() + "("
			        //+ getClassName(constructor.getDeclaringClass()) + "("
			        + parameter_string + ");";

		} else {

			result += getVariableName(retval) + " = new "
			        + getClassName(constructor.getDeclaringClass())
			        //			        + ConstructorStatement.getReturnType(constructor.getDeclaringClass())
			        + "(" + parameter_string + ");";
		}

		if (exception != null) {
			Class<?> ex = exception.getClass();
			//boolean isExpected = getDeclaredExceptions().contains(ex);

			while (!Modifier.isPublic(ex.getModifiers()))
				ex = ex.getSuperclass();
			//if (isExpected)
			result += "\n  fail(\"Expecting exception: " + getClassName(ex) + "\");";

			result += "\n} catch(" + getClassName(ex) + " e) {\n";
			if (exception.getMessage() != null) {
				//if (!isExpected)
				//	result += "\n  fail(\"Undeclared exception: "
				//	        + ClassUtils.getShortClassName(ex) + "\");\n";
				result += "  /*\n";
				for (String msg : exception.getMessage().split("\n")) {
					result += "   * " + StringEscapeUtils.escapeJava(msg) + "\n";
				}
				result += "   */\n";
			}
			result += "}";
		}

		testCode += result + "\n";
		addAssertions(statement);
	}

	/* (non-Javadoc)
	 * @see de.unisb.cs.st.evosuite.testcase.TestVisitor#visitArrayStatement(de.unisb.cs.st.evosuite.testcase.ArrayStatement)
	 */
	@Override
	public void visitArrayStatement(ArrayStatement statement) {
		VariableReference retval = statement.getReturnValue();
		int[] lengths = statement.getLengths();

<<<<<<< HEAD
		String type = getClassName(retval).replaceFirst("\\[\\]", "");
		String multiDimensions = "";
		while (type.contains("[]")) {
			multiDimensions += "[]";
=======
		String type = retval.getSimpleClassName();
		String multiDimensions="";
		if (lengths.length == 1) {
>>>>>>> 1db927c6
			type = type.replaceFirst("\\[\\]", "");
			multiDimensions = "[" + lengths[0] + "]";
			while (type.contains("[]")) {
				multiDimensions += "[]";
				type = type.replaceFirst("\\[\\]", "");
			}
		} else {
			type = type.replaceAll("\\[\\]", "");
			for (int length : lengths) {
				multiDimensions += "[" + length + "]";
			}
		}
<<<<<<< HEAD
		testCode += getClassName(retval) + " " + getVariableName(retval) + " = new "
		        + type + "[" + length + "]" + multiDimensions + ";\n";
=======
		testCode += retval.getSimpleClassName() + " " + getVariableName(retval)
		        + " = new " + type + multiDimensions + ";\n";
>>>>>>> 1db927c6
		addAssertions(statement);
	}

	/* (non-Javadoc)
	 * @see de.unisb.cs.st.evosuite.testcase.TestVisitor#visitAssignmentStatement(de.unisb.cs.st.evosuite.testcase.AssignmentStatement)
	 */
	@Override
	public void visitAssignmentStatement(AssignmentStatement statement) {
		String cast = "";
		VariableReference retval = statement.getReturnValue();
		VariableReference parameter = statement.parameter;

		if (!retval.getVariableClass().equals(parameter.getVariableClass()))
			cast = "(" + getClassName(retval) + ") ";

		testCode += getVariableName(retval) + " = " + cast + getVariableName(parameter)
		        + ";\n";
		addAssertions(statement);
	}

	/* (non-Javadoc)
	 * @see de.unisb.cs.st.evosuite.testcase.TestVisitor#visitNullStatement(de.unisb.cs.st.evosuite.testcase.NullStatement)
	 */
	@Override
	public void visitNullStatement(NullStatement statement) {
		VariableReference retval = statement.getReturnValue();

		testCode += getClassName(retval) + " " + getVariableName(retval) + " = null;\n";
	}

	public void visitStatement(StatementInterface statement) {
		if (statement instanceof PrimitiveStatement<?>)
			visitPrimitiveStatement((PrimitiveStatement<?>) statement);
		else if (statement instanceof FieldStatement)
			visitFieldStatement((FieldStatement) statement);
		else if (statement instanceof ConstructorStatement)
			visitConstructorStatement((ConstructorStatement) statement);
		else if (statement instanceof MethodStatement)
			visitMethodStatement((MethodStatement) statement);
		else if (statement instanceof AssignmentStatement)
			visitAssignmentStatement((AssignmentStatement) statement);
		else if (statement instanceof ArrayStatement)
			visitArrayStatement((ArrayStatement) statement);
		else if (statement instanceof NullStatement)
			visitNullStatement((NullStatement) statement);
		else
			throw new RuntimeException("Unknown statement type: " + statement);
	}

}<|MERGE_RESOLUTION|>--- conflicted
+++ resolved
@@ -14,9 +14,6 @@
  *
  * You should have received a copy of the GNU Public License along with
  * EvoSuite. If not, see <http://www.gnu.org/licenses/>.
- */
-/**
- * 
  */
 package de.unisb.cs.st.evosuite.testcase;
 
@@ -489,7 +486,7 @@
 		}
 		addAssertions(statement);
 	}
-	
+
 	@Override
 	public void visitPrimitiveExpression(PrimitiveExpression statement) {
 		VariableReference retval = statement.getReturnValue();
@@ -762,35 +759,23 @@
 		VariableReference retval = statement.getReturnValue();
 		int[] lengths = statement.getLengths();
 
-<<<<<<< HEAD
-		String type = getClassName(retval).replaceFirst("\\[\\]", "");
+		String type = getClassName(retval);
 		String multiDimensions = "";
+		if (lengths.length == 1) {
+			type = type.replaceFirst("\\[\\]", "");
+			multiDimensions = "[" + lengths[0] + "]";
 		while (type.contains("[]")) {
 			multiDimensions += "[]";
-=======
-		String type = retval.getSimpleClassName();
-		String multiDimensions="";
-		if (lengths.length == 1) {
->>>>>>> 1db927c6
 			type = type.replaceFirst("\\[\\]", "");
-			multiDimensions = "[" + lengths[0] + "]";
-			while (type.contains("[]")) {
-				multiDimensions += "[]";
-				type = type.replaceFirst("\\[\\]", "");
-			}
+		}
 		} else {
 			type = type.replaceAll("\\[\\]", "");
 			for (int length : lengths) {
 				multiDimensions += "[" + length + "]";
 			}
 		}
-<<<<<<< HEAD
 		testCode += getClassName(retval) + " " + getVariableName(retval) + " = new "
-		        + type + "[" + length + "]" + multiDimensions + ";\n";
-=======
-		testCode += retval.getSimpleClassName() + " " + getVariableName(retval)
-		        + " = new " + type + multiDimensions + ";\n";
->>>>>>> 1db927c6
+		        + type + multiDimensions + ";\n";
 		addAssertions(statement);
 	}
 
@@ -839,5 +824,4 @@
 		else
 			throw new RuntimeException("Unknown statement type: " + statement);
 	}
-
 }