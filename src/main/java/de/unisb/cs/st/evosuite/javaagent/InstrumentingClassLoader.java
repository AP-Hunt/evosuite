package de.unisb.cs.st.evosuite.javaagent;

import java.io.FileInputStream;
import java.io.FileNotFoundException;
import java.io.InputStream;
import java.util.Collection;
import java.util.HashMap;
import java.util.Map;
import java.util.regex.Pattern;

import org.objectweb.asm.ClassReader;
import org.slf4j.Logger;
import org.slf4j.LoggerFactory;

import de.unisb.cs.st.evosuite.Properties;
import de.unisb.cs.st.evosuite.utils.ResourceList;

/**
 * <em>Note:</em> Do not inadvertently use multiple instances of this class in
 * the application! This may lead to hard to detect and debug errors. Yet this
 * class cannot be an singleton as it might be necessary to do so...
 * 
 * @author roessler
 */
public class InstrumentingClassLoader extends ClassLoader {
	private final static Logger logger = LoggerFactory.getLogger(InstrumentingClassLoader.class);
	private final BytecodeInstrumentation instrumentation;
	private final ClassLoader classLoader;
	private final Map<String, Class<?>> classes = new HashMap<String, Class<?>>();

	public InstrumentingClassLoader() {
		this(new BytecodeInstrumentation());
		setClassAssertionStatus(Properties.TARGET_CLASS, true);
	}

	public InstrumentingClassLoader(BytecodeInstrumentation instrumentation) {
		super(InstrumentingClassLoader.class.getClassLoader());
		classLoader = InstrumentingClassLoader.class.getClassLoader();
		this.instrumentation = instrumentation;
	}

	/**
	 * Check if we can instrument the given class 
	 */
	public static boolean checkIfCanInstrument(String className){
		for(String s : getPackagesShouldNotBeInstrumented()){
			if(className.startsWith(s)){
				return false;
			}
		}
		return true;
	}
	
	/**
	 * 
	 * @return the names of class packages EvoSuite is not going to instrument
	 */
	public static String[] getPackagesShouldNotBeInstrumented(){
		return new String[]{
			"java.",
			"sun.",
			"de.unisb.cs.st.evosuite"
		};
	}
	
	@Override
	public Class<?> loadClass(String name) throws ClassNotFoundException {
		//if (instrumentation.isTargetProject(name)) {
		// if (TestCluster.isTargetClassName(name)) {
<<<<<<< HEAD
		if (name.startsWith("java.")
		        || name.startsWith("sun.")
		        || (Properties.VIRTUAL_FS && (name.startsWith("org.xml")
=======
		if (!checkIfCanInstrument(name) || 
		         (Properties.VIRTUAL_FS && (name.startsWith("org.xml")
>>>>>>> d852df42
		                || name.startsWith("org.w3c")
		                || name.startsWith("org.apache.commons.vfs") || name.startsWith("org.apache.commons.logging")))
		       ) {
			Class<?> result = findLoadedClass(name);
			if (result != null) {
				return result;
			}
			result = classLoader.loadClass(name);
			return result;

		} else {
			Class<?> result = findLoadedClass(name);
			if (result != null) {
				return result;
			} else {

				result = classes.get(name);
				if (result != null) {
					return result;
				} else {
					logger.info("Seeing class for first time: " + name);
					return instrumentClass(name);
				}
			}

		}
		//} else {
		//	logger.trace("Not instrumenting: " + name);
		//}
		/*
		Class<?> result = findLoadedClass(name);
		if (result != null) {
		return result;
		}
		result = classLoader.loadClass(name);
		return result;
		*/
	}

	private InputStream findTargetResource(String name) throws FileNotFoundException {
		Pattern pattern = Pattern.compile(name);
		Collection<String> resources = ResourceList.getResources(pattern);
		if (resources.isEmpty())
			throw new FileNotFoundException(name);
		else
			return new FileInputStream(resources.iterator().next());
	}

	private Class<?> instrumentClass(String fullyQualifiedTargetClass)
	        throws ClassNotFoundException {
		logger.info("Instrumenting class '" + fullyQualifiedTargetClass + "'.");
		try {
			String className = fullyQualifiedTargetClass.replace('.', '/');
			InputStream is = ClassLoader.getSystemResourceAsStream(className + ".class");
			if (is == null) {
				try {
					is = findTargetResource(".*" + className + ".class");
				} catch (FileNotFoundException e) {
					throw new ClassNotFoundException("Class '" + className + ".class"
					        + "' should be in target project, but could not be found!");
				}
			}
			byte[] byteBuffer = instrumentation.transformBytes(className,
			                                                   new ClassReader(is));
			Class<?> result = defineClass(fullyQualifiedTargetClass, byteBuffer, 0,
			                              byteBuffer.length);
			classes.put(fullyQualifiedTargetClass, result);
			logger.info("Keeping class: " + fullyQualifiedTargetClass);
			return result;
		} catch (Exception e) {
			throw new ClassNotFoundException(e.getMessage(), e);
		}
	}

}<|MERGE_RESOLUTION|>--- conflicted
+++ resolved
@@ -67,14 +67,8 @@
 	public Class<?> loadClass(String name) throws ClassNotFoundException {
 		//if (instrumentation.isTargetProject(name)) {
 		// if (TestCluster.isTargetClassName(name)) {
-<<<<<<< HEAD
-		if (name.startsWith("java.")
-		        || name.startsWith("sun.")
-		        || (Properties.VIRTUAL_FS && (name.startsWith("org.xml")
-=======
 		if (!checkIfCanInstrument(name) || 
 		         (Properties.VIRTUAL_FS && (name.startsWith("org.xml")
->>>>>>> d852df42
 		                || name.startsWith("org.w3c")
 		                || name.startsWith("org.apache.commons.vfs") || name.startsWith("org.apache.commons.logging")))
 		       ) {
