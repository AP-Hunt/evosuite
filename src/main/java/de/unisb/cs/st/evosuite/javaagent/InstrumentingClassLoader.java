package de.unisb.cs.st.evosuite.javaagent;

import java.io.FileInputStream;
import java.io.FileNotFoundException;
import java.io.InputStream;
import java.util.Collection;
import java.util.HashMap;
import java.util.Map;
import java.util.regex.Pattern;

import org.objectweb.asm.ClassReader;
import org.slf4j.Logger;
import org.slf4j.LoggerFactory;

<<<<<<< HEAD
/**
 * <em>Note:</em> Do not inadvertently use multiple instances of this class in
 * the application! This may lead to hard to detect and debug errors. Yet this
 * class cannot be an singleton as it might be necessary to do so...
 * 
 * @author roessler
 */
=======
import de.unisb.cs.st.evosuite.utils.ResourceList;

>>>>>>> 9cb330d6
public class InstrumentingClassLoader extends ClassLoader {
	private final static Logger logger = LoggerFactory.getLogger(InstrumentingClassLoader.class);
	private final BytecodeInstrumentation instrumentation;
	private final ClassLoader classLoader;
	private final Map<String, Class<?>> classes = new HashMap<String, Class<?>>();

	public InstrumentingClassLoader() {
		this(new BytecodeInstrumentation());
	}

	public InstrumentingClassLoader(BytecodeInstrumentation instrumentation) {
		super(InstrumentingClassLoader.class.getClassLoader());
		classLoader = InstrumentingClassLoader.class.getClassLoader();
		this.instrumentation = instrumentation;
	}

	@Override
	public Class<?> loadClass(String name) throws ClassNotFoundException {
		if (instrumentation.isTargetProject(name)) {
			// if (TestCluster.isTargetClassName(name)) {
			Class<?> result = findLoadedClass(name);
			if (result != null) {
				return result;
			} else {
				result = classes.get(name);
				if (result != null) {
					return result;
				} else {
					logger.info("Seeing class for first time: " + name);
					return instrumentClass(name);
				}
			}
		} else {
			logger.trace("Not instrumenting: " + name);
		}
		Class<?> result = findLoadedClass(name);
		if (result != null) {
			return result;
		}
		result = classLoader.loadClass(name);
		return result;
	}

<<<<<<< HEAD
	private Class<?> instrumentClass(String fullyQualifiedTargetClass) throws ClassNotFoundException {
=======
	private InputStream findTargetResource(String name) throws FileNotFoundException {
		Pattern pattern = Pattern.compile(name);
		Collection<String> resources = ResourceList.getResources(pattern);
		if (resources.isEmpty())
			throw new FileNotFoundException(name);
		else
			return new FileInputStream(resources.iterator().next());
	}

	private Class<?> instrumentClass(String fullyQualifiedTargetClass)
	        throws ClassNotFoundException {
>>>>>>> 9cb330d6
		logger.info("Instrumenting class '" + fullyQualifiedTargetClass + "'.");
		try {
			String className = fullyQualifiedTargetClass.replace('.', '/');
			InputStream is = ClassLoader.getSystemResourceAsStream(className + ".class");
			if (is == null) {
<<<<<<< HEAD
				throw new ClassNotFoundException("Class '" + className
						+ "' should be in target project, but could not be found!");
=======
				try {
					is = findTargetResource(".*" + className + ".class");
				} catch (FileNotFoundException e) {
					throw new ClassNotFoundException("Class '" + className + ".class"
					        + "' should be in target project, but could not be found!");
				}
>>>>>>> 9cb330d6
			}
			byte[] byteBuffer = instrumentation.transformBytes(className, new ClassReader(is));
			Class<?> result = defineClass(fullyQualifiedTargetClass, byteBuffer, 0, byteBuffer.length);
			classes.put(fullyQualifiedTargetClass, result);
			logger.info("Keeping class: " + fullyQualifiedTargetClass);
			return result;
		} catch (Exception e) {
			throw new ClassNotFoundException(e.getMessage(), e);
		}
	}

<<<<<<< HEAD
	private Class<?> loadClassByteCode(String name) throws ClassNotFoundException {
		if (name.startsWith("java.") || name.startsWith("sun.")) {
			throw new IllegalStateException("Cannot load java system class: " + name);
		}
		try {
			InputStream is = ClassLoader.getSystemResourceAsStream(name.replace('.', '/') + ".class");
			if (is == null) {
				throw new ClassNotFoundException("Class should be in target project, but could not be found!");
			}
			ByteArrayOutputStream buffer = new ByteArrayOutputStream();
			int nRead;
			byte[] data = new byte[16384];
			while ((nRead = is.read(data, 0, data.length)) != -1) {
				buffer.write(data, 0, nRead);
			}
			buffer.flush();
			byte[] byteBuffer = buffer.toByteArray();
			Class<?> result = defineClass(name, byteBuffer, 0, byteBuffer.length);
			return result;
		} catch (IOException exc) {
			return null;
		}
	}
=======
>>>>>>> 9cb330d6
}<|MERGE_RESOLUTION|>--- conflicted
+++ resolved
@@ -12,7 +12,8 @@
 import org.slf4j.Logger;
 import org.slf4j.LoggerFactory;
 
-<<<<<<< HEAD
+import de.unisb.cs.st.evosuite.utils.ResourceList;
+
 /**
  * <em>Note:</em> Do not inadvertently use multiple instances of this class in
  * the application! This may lead to hard to detect and debug errors. Yet this
@@ -20,10 +21,6 @@
  * 
  * @author roessler
  */
-=======
-import de.unisb.cs.st.evosuite.utils.ResourceList;
-
->>>>>>> 9cb330d6
 public class InstrumentingClassLoader extends ClassLoader {
 	private final static Logger logger = LoggerFactory.getLogger(InstrumentingClassLoader.class);
 	private final BytecodeInstrumentation instrumentation;
@@ -67,9 +64,6 @@
 		return result;
 	}
 
-<<<<<<< HEAD
-	private Class<?> instrumentClass(String fullyQualifiedTargetClass) throws ClassNotFoundException {
-=======
 	private InputStream findTargetResource(String name) throws FileNotFoundException {
 		Pattern pattern = Pattern.compile(name);
 		Collection<String> resources = ResourceList.getResources(pattern);
@@ -79,25 +73,18 @@
 			return new FileInputStream(resources.iterator().next());
 	}
 
-	private Class<?> instrumentClass(String fullyQualifiedTargetClass)
-	        throws ClassNotFoundException {
->>>>>>> 9cb330d6
+	private Class<?> instrumentClass(String fullyQualifiedTargetClass) throws ClassNotFoundException {
 		logger.info("Instrumenting class '" + fullyQualifiedTargetClass + "'.");
 		try {
 			String className = fullyQualifiedTargetClass.replace('.', '/');
 			InputStream is = ClassLoader.getSystemResourceAsStream(className + ".class");
 			if (is == null) {
-<<<<<<< HEAD
-				throw new ClassNotFoundException("Class '" + className
-						+ "' should be in target project, but could not be found!");
-=======
 				try {
 					is = findTargetResource(".*" + className + ".class");
 				} catch (FileNotFoundException e) {
 					throw new ClassNotFoundException("Class '" + className + ".class"
 					        + "' should be in target project, but could not be found!");
 				}
->>>>>>> 9cb330d6
 			}
 			byte[] byteBuffer = instrumentation.transformBytes(className, new ClassReader(is));
 			Class<?> result = defineClass(fullyQualifiedTargetClass, byteBuffer, 0, byteBuffer.length);
@@ -109,30 +96,4 @@
 		}
 	}
 
-<<<<<<< HEAD
-	private Class<?> loadClassByteCode(String name) throws ClassNotFoundException {
-		if (name.startsWith("java.") || name.startsWith("sun.")) {
-			throw new IllegalStateException("Cannot load java system class: " + name);
-		}
-		try {
-			InputStream is = ClassLoader.getSystemResourceAsStream(name.replace('.', '/') + ".class");
-			if (is == null) {
-				throw new ClassNotFoundException("Class should be in target project, but could not be found!");
-			}
-			ByteArrayOutputStream buffer = new ByteArrayOutputStream();
-			int nRead;
-			byte[] data = new byte[16384];
-			while ((nRead = is.read(data, 0, data.length)) != -1) {
-				buffer.write(data, 0, nRead);
-			}
-			buffer.flush();
-			byte[] byteBuffer = buffer.toByteArray();
-			Class<?> result = defineClass(name, byteBuffer, 0, byteBuffer.length);
-			return result;
-		} catch (IOException exc) {
-			return null;
-		}
-	}
-=======
->>>>>>> 9cb330d6
 }