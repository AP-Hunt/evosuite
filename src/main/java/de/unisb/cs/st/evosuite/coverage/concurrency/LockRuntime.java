package de.unisb.cs.st.evosuite.coverage.concurrency;

import java.util.HashSet;
import java.util.Map;
import java.util.Set;
import java.util.concurrent.ConcurrentHashMap;

import org.slf4j.Logger;
import org.slf4j.LoggerFactory;

import de.unisb.cs.st.evosuite.cfg.BytecodeInstruction;
import de.unisb.cs.st.evosuite.testcase.EvosuiteError;

/**
 * This class has two functions: 1) It holds some static data heavens. Which are
 * used by the concurrency test case generation to map certain values from the
 * instrumentation (premain/javaagent) time to the runtime 2) It is used as at
 * runtime to conveniently access the controllerRuntime. I.e. static methods are
 * easier to call from bytecode. Therefore we use static methods on this class
 * to map to controller methods. Before each run, this class has to be
 * initialized with a new controllerRuntime object
 * 
 * @author Sebastian Steenbuck
 * 
 */
public class LockRuntime {

<<<<<<< HEAD
	public interface ThreadStartupMonitor{
		public void threadStartup();
		
		public void passedSchedulingPoint(Object requested, int requestID);
	}
	
	private static Logger logger = Logger.getLogger(LockRuntime.class);


	public static final String RUNTIME_CLASS="de/unisb/cs/st/evosuite/coverage/concurrency/LockRuntime";
	public static final String RUNTIME_REGISTER_THREAD_METHOD="registerThread";
	public static final String RUNTIME_SIGNAL_THREAD_EXIT_METHOD="threadEnd";
	public static final String RUNTIME_GET_NEW_THREAD_ID_METHOD="getUniqueThreadID";
	public static final String RUNTIME_SCHEDULER_CALL_METHOD="scheduler";
=======
	private static Logger logger = LoggerFactory.getLogger(LockRuntime.class);
>>>>>>> feea2a27

	public static final String RUNTIME_CLASS = "de/unisb/cs/st/evosuite/coverage/concurrency/LockRuntime";
	public static final String RUNTIME_REGISTER_THREAD_METHOD = "registerThread";
	public static final String RUNTIME_SIGNAL_THREAD_EXIT_METHOD = "threadEnd";
	public static final String RUNTIME_GET_NEW_THREAD_ID_METHOD = "getUniqueThreadID";
	public static final String RUNTIME_SCHEDULER_CALL_METHOD = "scheduler";

	public static volatile Thread runningThread = null;
	public static volatile ConcurrencyTracer tracer;

	/**
	 * Maps fieldAccessID to branch IDs in the CFG.
	 */
	public static final Map<Integer, Integer> fieldAccessIDToCFGBranch = new ConcurrentHashMap<Integer, Integer>();
	/**
	 * Maps fieldAccessIDS to a vertex in the CFG
	 */
	public static final Map<Integer, BytecodeInstruction> fieldAccessIDToCFGVertex = new ConcurrentHashMap<Integer, BytecodeInstruction>();
	
	/**
	 * If this switch is set to true. The behavior of the instrumented program should be changed. 
	 * Some methods may still log information 
	 */
	private static boolean threadControllingDisabled=false;
	
	/**
	 * Maps fieldAccessID to the ConcurrencyInstrumentation which inserted the
	 * scheduling point. Is used to transport information from the
	 * instrumentation time (like className/MethodName) to the runtime #TODO
	 * maybe this information can be recovered from the CFGVertices in
	 * fieldAccessIDToCFGVertex
	 */
	public static final Map<Integer, ConcurrencyInstrumentation> fieldAccToConcInstr = new ConcurrentHashMap<Integer, ConcurrencyInstrumentation>();
	public static final Set<Integer> threadIDs = new HashSet<Integer>(); //#TODO we make the assumption, that each run will have the same number of threads

	private volatile static int fieldAccessID = 0; //A counter to generate a unique ID for each occurrence of a field (class or object) access. IDs are unique per VM

	public static ControllerRuntime controller;

<<<<<<< HEAD
	private static Set<ThreadStartupMonitor> startupMonitors = new HashSet<ThreadStartupMonitor>();
	
	
	public static Set<Thread> getThreadLockStruct(){
=======
	public static Set<Thread> getThreadLockStruct() {
>>>>>>> feea2a27
		return controller.locked;
	}
	
	/**
	 * StartupMonitors are called, iff a thread registers itself;
	 * @param monitor
	 */
	public static void registerStartupMonitor(ThreadStartupMonitor monitor){
		startupMonitors.add(monitor);
	}
	
	public static void removeStartupMonitor(ThreadStartupMonitor monitor){
		startupMonitors.remove(monitor);
	}
	
	public static void disableThreadControlling(){
		threadControllingDisabled=true;
	}
	
	public static void enableThreadControlling(){
		threadControllingDisabled=false;
	}
	
	

<<<<<<< HEAD
	public static void registerThread(int threadID){
		for(ThreadStartupMonitor monitor : startupMonitors){
			monitor.threadStartup();
		}
		
		if(threadControllingDisabled){
			return;
		}
		
		try{
			assert(controller!=null);
			logger.trace("The thread " + Thread.currentThread() + " registered itself with the threadID: " + threadID);
=======
	public static void registerThread(int threadID) {
		try {
			assert (controller != null);
			logger.trace("The thread " + Thread.currentThread()
			        + " registered itself with the threadID: " + threadID);
>>>>>>> feea2a27
			controller.registerThread(threadID);
		} catch (Throwable e) {
			throw new EvosuiteError(e);
		}
	}

	/**
	 * As the method is called at runtime, it is convenient to have access using
	 * a static method. Therefore this thin wrapper exists.
	 * 
	 * @return
	 */
	public static int getUniqueThreadID() {
		try {
			assert (controller != null);
			logger.trace("A unique thread ID was requested from the lockruntime, by the thread "
			        + Thread.currentThread()
			        + ". Which forwarded the request to the controller "
			        + controller.toString());
			int id = controller.getThreadID();
			threadIDs.add(id);
			return id;
		} catch (Throwable e) {
			throw new EvosuiteError(e);
		}
	}

	/**
	 * Called right before a thread is destroyed.
	 * 
	 * @param int the id of the thread
	 */
<<<<<<< HEAD
	public static void threadEnd(){	
		if(threadControllingDisabled){
			return;
		}
		
		try{
			assert(controller!=null);
			logger.trace("The thread " + Thread.currentThread() + " signaled that he is about to finish");
=======
	public static void threadEnd() {
		try {
			assert (controller != null);
			logger.trace("The thread " + Thread.currentThread()
			        + " signaled that he is about to finish");
>>>>>>> feea2a27
			controller.threadEnd();
			controller.awake();
		} catch (Throwable e) {
			throw new EvosuiteError(e);
		}
	}

	/**
	 * Used to generate the field access ids. One ID should be used for each
	 * occurrence of a field access statement in the bytecode. Each occurrence
	 * should have a unique ID.
	 * 
	 * @return int the ID the next field access should have
	 */
	public static synchronized int getFieldAccessID() {
		logger.trace("A unique field accessID was requested from the lockruntime");
		return fieldAccessID++;
	}

	public static void mapFieldAccessIDtoCFGid(Integer fieldAccessID, Integer cfgID,
	        BytecodeInstruction vertex) {
		try {
			assert (!fieldAccessIDToCFGBranch.containsKey(fieldAccessID));
			//System.out.println(fieldAccessID + " - " + cfgID);
			fieldAccessIDToCFGBranch.put(fieldAccessID, cfgID);
			fieldAccessIDToCFGVertex.put(fieldAccessID, vertex);
		} catch (Throwable e) {
			throw new EvosuiteError(e);
		}
	}

	/**
	 * This method provides the controllerRuntime with an option to stop
	 * threads. Notice that this code is run in the context of the thread.
	 * Therefore we do not need to supply the thread. Currently both params are
	 * for debugging only #TODO this would maybe be better placed in
	 * controllerRuntime
	 * 
	 * @param requested
	 *            the object which will be requested for the lock
	 * @param instructionId
	 *            the id of this monitorInstruction
	 */
<<<<<<< HEAD
	public static void scheduler(Object requested, int requestID){
		for(ThreadStartupMonitor monitor : startupMonitors){
			monitor.passedSchedulingPoint(requested, requestID);
		}
		
		if(threadControllingDisabled){
			return;
		}
		
		try{
=======
	public static void scheduler(Object requested, int requestID) {
		try {
>>>>>>> feea2a27
			//logger.warn("XXXXXXXXXXXXXXXXXXXXXX SCHEDULE THREAD");
			//#TODO steenbuck tmp work around should be in the end
			//System.out.println("test");

			//we need to do something here
			//if(true)return;
			//System.out.println(requested + " is requested by " + controller.getThreadID(Thread.currentThread()) + " requesterID " + " at " + requestID);
			assert (controller != null); //needs to be set somewhere
			assert (tracer != null); //maybe we later need to be able to run without a tracer (a dummy could be provided)

			/**
			 * This should read: if we're the standard thread to nothing. The
			 * generated tests cases are going to todo all method calling from
			 * generated threads and not from the test thread.
			 */
			if (!controller.threadWaitingPos.containsKey(Thread.currentThread())) {
				return;
			}

			try {

				synchronized (controller.threadWaitingPos.get(Thread.currentThread())) {
					controller.locked.add(Thread.currentThread());
					controller.awake(); //this is going to stale for the current Thread as the controller won't be able to get the threadWaitingPos.get(Thread.currentThread()) monitor 
					while (runningThread != Thread.currentThread()) {
						controller.threadWaitingPos.get(Thread.currentThread()).wait();
					}
					controller.locked.remove(Thread.currentThread());
				}
			} catch (InterruptedException e) {
				logger.error("interrupted ! ", e);
				System.exit(1);
				//#TODO handleCase
			}

			synchronized (controller.TOCKEN) {
				//The currentThread is known to the runtime
				assert (controller.threadWaitingPos.containsKey(Thread.currentThread()));
				assert (controller.locked.contains(Thread.currentThread()) || runningThread == Thread.currentThread());

				runningThread = null;
				controller.threadClock.put(Thread.currentThread(),
				                           controller.threadClock.get(Thread.currentThread()) + 1);
			}
			tracer.passedScheduleID(controller.getThreadID(Thread.currentThread()),
			                        requestID);
			//System.out.println(requested + " was granted to " + controller.getThreadID(Thread.currentThread()) + " requesterID " + " at " + requestID);
		} catch (Throwable e) {
			throw new EvosuiteError(e);
		}
	}
}<|MERGE_RESOLUTION|>--- conflicted
+++ resolved
@@ -25,24 +25,13 @@
  */
 public class LockRuntime {
 
-<<<<<<< HEAD
 	public interface ThreadStartupMonitor{
 		public void threadStartup();
 		
 		public void passedSchedulingPoint(Object requested, int requestID);
 	}
 	
-	private static Logger logger = Logger.getLogger(LockRuntime.class);
-
-
-	public static final String RUNTIME_CLASS="de/unisb/cs/st/evosuite/coverage/concurrency/LockRuntime";
-	public static final String RUNTIME_REGISTER_THREAD_METHOD="registerThread";
-	public static final String RUNTIME_SIGNAL_THREAD_EXIT_METHOD="threadEnd";
-	public static final String RUNTIME_GET_NEW_THREAD_ID_METHOD="getUniqueThreadID";
-	public static final String RUNTIME_SCHEDULER_CALL_METHOD="scheduler";
-=======
 	private static Logger logger = LoggerFactory.getLogger(LockRuntime.class);
->>>>>>> feea2a27
 
 	public static final String RUNTIME_CLASS = "de/unisb/cs/st/evosuite/coverage/concurrency/LockRuntime";
 	public static final String RUNTIME_REGISTER_THREAD_METHOD = "registerThread";
@@ -82,14 +71,10 @@
 
 	public static ControllerRuntime controller;
 
-<<<<<<< HEAD
 	private static Set<ThreadStartupMonitor> startupMonitors = new HashSet<ThreadStartupMonitor>();
 	
 	
 	public static Set<Thread> getThreadLockStruct(){
-=======
-	public static Set<Thread> getThreadLockStruct() {
->>>>>>> feea2a27
 		return controller.locked;
 	}
 	
@@ -112,10 +97,7 @@
 	public static void enableThreadControlling(){
 		threadControllingDisabled=false;
 	}
-	
-	
-
-<<<<<<< HEAD
+
 	public static void registerThread(int threadID){
 		for(ThreadStartupMonitor monitor : startupMonitors){
 			monitor.threadStartup();
@@ -128,13 +110,6 @@
 		try{
 			assert(controller!=null);
 			logger.trace("The thread " + Thread.currentThread() + " registered itself with the threadID: " + threadID);
-=======
-	public static void registerThread(int threadID) {
-		try {
-			assert (controller != null);
-			logger.trace("The thread " + Thread.currentThread()
-			        + " registered itself with the threadID: " + threadID);
->>>>>>> feea2a27
 			controller.registerThread(threadID);
 		} catch (Throwable e) {
 			throw new EvosuiteError(e);
@@ -167,7 +142,6 @@
 	 * 
 	 * @param int the id of the thread
 	 */
-<<<<<<< HEAD
 	public static void threadEnd(){	
 		if(threadControllingDisabled){
 			return;
@@ -176,13 +150,6 @@
 		try{
 			assert(controller!=null);
 			logger.trace("The thread " + Thread.currentThread() + " signaled that he is about to finish");
-=======
-	public static void threadEnd() {
-		try {
-			assert (controller != null);
-			logger.trace("The thread " + Thread.currentThread()
-			        + " signaled that he is about to finish");
->>>>>>> feea2a27
 			controller.threadEnd();
 			controller.awake();
 		} catch (Throwable e) {
@@ -226,7 +193,6 @@
 	 * @param instructionId
 	 *            the id of this monitorInstruction
 	 */
-<<<<<<< HEAD
 	public static void scheduler(Object requested, int requestID){
 		for(ThreadStartupMonitor monitor : startupMonitors){
 			monitor.passedSchedulingPoint(requested, requestID);
@@ -237,10 +203,6 @@
 		}
 		
 		try{
-=======
-	public static void scheduler(Object requested, int requestID) {
-		try {
->>>>>>> feea2a27
 			//logger.warn("XXXXXXXXXXXXXXXXXXXXXX SCHEDULE THREAD");
 			//#TODO steenbuck tmp work around should be in the end
 			//System.out.println("test");
