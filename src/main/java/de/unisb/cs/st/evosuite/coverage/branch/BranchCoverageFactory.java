/*
 * Copyright (C) 2010 Saarland University
 * 
 * This file is part of EvoSuite.
 * 
 * EvoSuite is free software: you can redistribute it and/or modify it under the
 * terms of the GNU Lesser Public License as published by the Free Software
 * Foundation, either version 3 of the License, or (at your option) any later
 * version.
 * 
 * EvoSuite is distributed in the hope that it will be useful, but WITHOUT ANY
 * WARRANTY; without even the implied warranty of MERCHANTABILITY or FITNESS FOR
 * A PARTICULAR PURPOSE. See the GNU Lesser Public License for more details.
 * 
 * You should have received a copy of the GNU Lesser Public License along with
 * EvoSuite. If not, see <http://www.gnu.org/licenses/>.
 */

package de.unisb.cs.st.evosuite.coverage.branch;

import java.util.ArrayList;
import java.util.List;

import org.slf4j.Logger;
import org.slf4j.LoggerFactory;

import de.unisb.cs.st.evosuite.Properties;
<<<<<<< HEAD
=======
import de.unisb.cs.st.evosuite.coverage.TestFitnessFactory;
import de.unisb.cs.st.evosuite.coverage.lcsaj.LCSAJPool;
>>>>>>> dc1e339d
import de.unisb.cs.st.evosuite.testcase.TestFitnessFunction;
import de.unisb.cs.st.evosuite.testsuite.AbstractFitnessFactory;

/**
 * @author Gordon Fraser, Andre Mis
 * 
 */
public class BranchCoverageFactory extends AbstractFitnessFactory {

	private static Logger logger = LoggerFactory
			.getLogger(BranchCoverageFactory.class);

	/*
	 * (non-Javadoc)
	 * 
	 * @see
	 * de.unisb.cs.st.evosuite.coverage.TestCoverageFactory#getCoverageGoals()
	 */
	@Override
	public List<TestFitnessFunction> getCoverageGoals() {
		List<TestFitnessFunction> goals = new ArrayList<TestFitnessFunction>();

		String targetMethod = Properties.TARGET_METHOD;

		// Branchless methods
		String class_name = Properties.TARGET_CLASS;
		for (String method : BranchPool.getBranchlessMethods()) {
			if (targetMethod.equals("") || method.endsWith(targetMethod))
				goals.add(new BranchCoverageTestFitness(new BranchCoverageGoal(
						class_name, method
								.substring(method.lastIndexOf(".") + 1))));
		}
		// Branches
		// logger.info("Getting branches");
		for (String className : BranchPool.knownClasses()) {
			for (String methodName : BranchPool.knownMethods(className)) {

				if (!targetMethod.equals("")
						&& !methodName.equals(targetMethod)) {
					logger.info("Method " + methodName
							+ " does not equal target method " + targetMethod);
					continue;
				}

<<<<<<< HEAD
				for (Branch b : BranchPool.retrieveBranchesInMethod(className,
						methodName)) {

					// Identify vertex in CFG
					goals.add(new BranchCoverageTestFitness(
							new BranchCoverageGoal(b, true, className,
									methodName)));
					if (!b.isSwitch())
						goals.add(new BranchCoverageTestFitness(
								new BranchCoverageGoal(b, false, className,
										methodName)));
=======

				for (Branch b : BranchPool.retrieveBranchesInMethod(className,methodName)) {
					if (!(b.getInstruction().isForcedBranch() || LCSAJPool.isLCSAJBranch(b))){
						// Identify vertex in CFG
						goals.add(new BranchCoverageTestFitness(new BranchCoverageGoal(b,
						        true, className, methodName)));
						goals.add(new BranchCoverageTestFitness(new BranchCoverageGoal(b,
						        false, className, methodName)));
					}
>>>>>>> dc1e339d
				}
			}
		}

		return goals;
	}

}<|MERGE_RESOLUTION|>--- conflicted
+++ resolved
@@ -25,11 +25,7 @@
 import org.slf4j.LoggerFactory;
 
 import de.unisb.cs.st.evosuite.Properties;
-<<<<<<< HEAD
-=======
-import de.unisb.cs.st.evosuite.coverage.TestFitnessFactory;
 import de.unisb.cs.st.evosuite.coverage.lcsaj.LCSAJPool;
->>>>>>> dc1e339d
 import de.unisb.cs.st.evosuite.testcase.TestFitnessFunction;
 import de.unisb.cs.st.evosuite.testsuite.AbstractFitnessFactory;
 
@@ -74,29 +70,19 @@
 					continue;
 				}
 
-<<<<<<< HEAD
 				for (Branch b : BranchPool.retrieveBranchesInMethod(className,
 						methodName)) {
-
-					// Identify vertex in CFG
-					goals.add(new BranchCoverageTestFitness(
-							new BranchCoverageGoal(b, true, className,
-									methodName)));
-					if (!b.isSwitch())
+					if (!(b.getInstruction().isForcedBranch() || LCSAJPool
+							.isLCSAJBranch(b))) {
+						// Identify vertex in CFG
 						goals.add(new BranchCoverageTestFitness(
-								new BranchCoverageGoal(b, false, className,
+								new BranchCoverageGoal(b, true, className,
 										methodName)));
-=======
-
-				for (Branch b : BranchPool.retrieveBranchesInMethod(className,methodName)) {
-					if (!(b.getInstruction().isForcedBranch() || LCSAJPool.isLCSAJBranch(b))){
-						// Identify vertex in CFG
-						goals.add(new BranchCoverageTestFitness(new BranchCoverageGoal(b,
-						        true, className, methodName)));
-						goals.add(new BranchCoverageTestFitness(new BranchCoverageGoal(b,
-						        false, className, methodName)));
+						if (!b.isSwitchCaseBranch())
+							goals.add(new BranchCoverageTestFitness(
+									new BranchCoverageGoal(b, false, className,
+											methodName)));
 					}
->>>>>>> dc1e339d
 				}
 			}
 		}
