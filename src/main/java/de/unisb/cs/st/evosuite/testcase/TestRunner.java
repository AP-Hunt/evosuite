--- conflicted
+++ resolved
@@ -69,7 +69,6 @@
 	@Override
 	public final void run() {
 		runFinished = false;
-<<<<<<< HEAD
 		executeTestCase();
 		runFinished = true;
 	}
@@ -103,12 +102,11 @@
 				ExecutionTracer.statementExecuted();
 				VariableReference returnValue = s.getReturnValue().clone();
 
-				// check if SecurityManager should be changed to mocked
-				// SecurityManager
-				if (changeSM)
-					System.setSecurityManager(newManager);
-
 				PrintStream out = new PrintStream(new ByteArrayOutputStream());
+				  
+				  // check if SecurityManager should be changed to mocked SecurityManager
+				if(changeSM)
+					  System.setSecurityManager(newManager);
 				Throwable exceptionThrown = s.execute(scope, out);
 
 				// check if default SecurityManager should be set
@@ -161,105 +159,5 @@
 			// System.exit(1);
 		}
 	}
-=======
-	    executeTestCase();
-	    runFinished = true;
-	  }
-
-	  public void setLogging(boolean value) {
-		  log = value;
-	  }
-
-	  private static void log(Statement s, long duration) {
-		  if(s instanceof MethodStatement) {
-			  MethodStatement ms = (MethodStatement)s;
-			  String id = ms.getMethod().getDeclaringClass().getSimpleName()+"."+ms.getMethod().getName();
-			  if(!method_count.containsKey(id)) {
-				  method_count.put(id, 0);
-				  method_time.put(id, 0l);
-			  }
-			  method_count.put(id, method_count.get(id) + 1);
-			  method_time.put(id, method_time.get(id) + duration);
-			  
-		  }
-	  }
-	  
-	  private void executeTestCase() {
-		  int num = 0;
-		  try {
-
-			  // Current SecurityManager used by default 
-			  SecurityManager oldManager = System.getSecurityManager();
-			  // Mocked SecurityManager that forbids all access to I/O, Network etc
-			  SecurityManager newManager = new MSecurityManager(); 
-
-			  // if SecurityManager should be changed
-			  boolean changeSM = Properties.SANDBOX;
-
-			  //			  exceptionsThrown = test.execute(scope, observers, !log);
-			  for(Statement s : test.statements) {
-				  if(isInterrupted()) {
-					  logger.info("Thread interrupted at statement "+num+": "+s.getCode());
-					  break;
-				  }
-				  if(logger.isDebugEnabled())
-					  logger.debug("Executing statement "+s.getCode());
-				  ExecutionTracer.statementExecuted();
-				  VariableReference returnValue = s.getReturnValue().clone();
-
-				  PrintStream out = new PrintStream(new ByteArrayOutputStream());
-				  
-				  // check if SecurityManager should be changed to mocked SecurityManager
-				  if(changeSM)
-					  System.setSecurityManager(newManager);
-				  Throwable exceptionThrown = s.execute(scope, out);
-
-				  // check if default SecurityManager should be set
-				  if(changeSM)
-					  System.setSecurityManager(oldManager);
-
-				  // During runtime the type of a variable might change
-				  // E.g. if declared Object, after the first run it will 
-				  // be set to the actual class observed at runtime
-				  // If changed, we need to update all references
-				  if(!s.getReturnValue().equals(returnValue)) {
-					  for(int pos = num; pos < test.statements.size(); pos++) {
-						  test.statements.get(pos).replace(returnValue, s.getReturnValue().clone());
-					  }
-				  }
-
-				  if(exceptionThrown != null) {
-					  exceptionsThrown.put(num, exceptionThrown);
-
-					  //exception_statement = num;
-					  if(log && logger.isDebugEnabled())
-						  logger.debug("Exception thrown in statement: "+s.getCode()+" - "+exceptionThrown.getClass().getName()+" - "+exceptionThrown.getMessage());
-				  }
-				  if(logger.isDebugEnabled())
-					  logger.debug("Done statement "+s.getCode());
-				  for(ExecutionObserver observer : observers) {
-					  observer.statement(num, scope, s.getReturnValue());
-				  }
-				  num++;
-			  }
-		  } catch (ThreadDeath e) {//can't stop these guys
-			  logger.info("Found error:");
-			  logger.info(test.toCode());
-			  e.printStackTrace();
-			  throw e;
-		  } catch (Throwable e) {
-			  logger.info("Exception at statement "+num+"! "+e);
-			  logger.info(test.toCode());
-			  if (e instanceof java.lang.reflect.InvocationTargetException) {
-				  logger.info("Cause: ");
-				  logger.info(e.getCause());
-				  e = e.getCause();
-			  }
-			  //exceptionThrown = e;
-			  e.printStackTrace();
-			  //System.exit(1);
-		  }
-	  }
->>>>>>> af9a2cf8
 
 }