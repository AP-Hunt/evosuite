package de.unisb.cs.st.evosuite.cfg;

import java.util.HashMap;
import java.util.HashSet;
import java.util.Map;
import java.util.Set;

import org.apache.log4j.Logger;
import org.jgrapht.graph.DefaultEdge;

/**
 * 
 * Given a CFG this class computes the immediateDominators and the
 * dominatingFrontiers for each CFG vertex
 * 
 * The current algorithm to determine the immediateDominators runs in time
 * O(e*log n) where e is the number of control flow edges and n the number of
 * CFG vertices and is taken from:
 * 
 * "A Fast Algorithm for Finding Dominators in a Flowgraph" THOMAS LENGAUER and
 * ROBERT ENDRE TARJAN 1979, Stanford University
 * 
 * DOI: 10.1145/357062.357071
 * http://portal.acm.org/citation.cfm?doid=357062.357071
 * 
 * 
 * The algorithm for computing the dominatingFrontiers when given the
 * immediateDominators is taken from
 * 
 * "Efficiently Computing Static Single Assignment Form and the Control
 * Dependence Graph" RON CYTRON, JEANNE FERRANTE, BARRY K. ROSEN, and MARK N.
 * WEGMAN IBM Research Division and F. KENNETH ZADECK Brown University 1991
 * 
 * 
 * @author Andre Mis
 */
public class DominatorTree<V> extends EvoSuiteGraph<DominatorNode<V>, DefaultEdge> {

	private static Logger logger = Logger.getLogger(DominatorTree.class);

	private int nodeCount = 0;
	private final ControlFlowGraph<V> cfg;

	private final Map<V, DominatorNode<V>> dominatorNodesMap = new HashMap<V, DominatorNode<V>>();
	private final Map<Integer, DominatorNode<V>> dominatorIDMap = new HashMap<Integer, DominatorNode<V>>();
	private final Map<V, Set<V>> dominatingFrontiers = new HashMap<V, Set<V>>();

	/**
	 * Will start the computation of all immediateDominators for the given CFG
	 * which can later be retrieved via getImmediateDominator()
	 */
	public DominatorTree(ControlFlowGraph<V> cfg) {
		super(DefaultEdge.class);

		logger.debug("Computing DominatorTree for " + cfg.getName());

		this.cfg = cfg;

		createDominatorNodes();

		V root = cfg.determineEntryPoint(); // TODO change to getEntryPoint()
		logger.debug("determined root: " + root);
		DominatorNode<V> rootNode = getDominatorNodeFor(root);

		depthFirstAnalyze(rootNode);

		computeSemiDominators();
		computeImmediateDominators(rootNode);

		createDominatorTree();

		computeDominatorFrontiers(rootNode);

		//		toDot();
	}

	private void createDominatorTree() {

		// add dominator nodes
		addVertices(dominatorIDMap.values());

		logger.debug("DTNodes: " + vertexCount());

		// build up tree by adding for each node v an edge from v.iDom to v
		for (DominatorNode<V> v : vertexSet()) {
			if (v.isRootNode())
				continue;
			if (addEdge(v.immediateDominator, v) == null)
				throw new IllegalStateException(
				        "internal error while building dominator tree edges");

			logger.debug("added DTEdge from " + v.immediateDominator.n + " to " + v.n);
		}

		logger.debug("DTEdges: " + edgeCount());

		// sanity check
		if (isEmpty())
			throw new IllegalStateException("expect dominator trees to not be empty");
		// check tree is connected
		if (!isConnected())
			throw new IllegalStateException("dominator tree expected to be connected");
		// TODO more sanity checks - no one likes to be insane ;)
	}

	private void computeDominatorFrontiers(DominatorNode<V> currentNode) {

		// TODO check assumption: exitPoints in original CFG are exitPoints in resulting DominatorTree

		for (DominatorNode<V> child : getChildren(currentNode))
			computeDominatorFrontiers(child);

		logger.debug("computing dominatingFrontier for: " + currentNode.toString());

		Set<V> dominatingFrontier = dominatingFrontiers.get(currentNode);
		if (dominatingFrontier == null)
			dominatingFrontier = new HashSet<V>();

		// "local"
		for (V child : cfg.getChildren(currentNode.node)) {
			DominatorNode<V> y = getDominatorNodeFor(child);
			if (y.immediateDominator.n != currentNode.n) {
				logger.debug("  LOCAL adding to DFs: " + y.node);
				dominatingFrontier.add(y.node);
			}
		}

		// "up"
		for (DominatorNode<V> z : getChildren(currentNode))
			for (V y : dominatingFrontiers.get(z.node))
				if (getDominatorNodeFor(y).immediateDominator.n != currentNode.n) {
					logger.debug("  UP adding to DFs: " + y);
					dominatingFrontier.add(y);
				}

		dominatingFrontiers.put(currentNode.node, dominatingFrontier);
	}

	/**
	 * Given a node of this objects CFG this method returns it's previously
	 * computed immediateDominator
	 * 
	 * The immediateDominator iDom of a node v has the following properties:
	 * 
	 * 1) iDom dominates v
	 * 
	 * 2) every other dominator of v dominates iDom
	 * 
	 * A node w dominates v or is a dominator of v if and only if every path
	 * from the CFG's entryPoint to v contains w
	 * 
	 * @param v
	 *            A node within this objects CFG for wich the immediateDominator
	 *            is to be returned
	 * @return
	 */
	public V getImmediateDominator(V v) {
		if (v == null)
			throw new IllegalArgumentException("null given");
		DominatorNode<V> domNode = dominatorNodesMap.get(v);
		if (domNode == null)
			throw new IllegalStateException("unknown vertice given");

		if (domNode.immediateDominator == null) {
			// sanity check: this is only allowed to happen if v is root of CFG
			if (domNode.n != 1)
				throw new IllegalStateException(
				        "expect known node without iDom to be root of CFG");

			return null;
		}

		return domNode.immediateDominator.node;
	}

	public Set<V> getDominatingFrontiers(V v) {
		if (v == null)
			throw new IllegalStateException("null given");

		return dominatingFrontiers.get(v);
	}

	// computation

	private void createDominatorNodes() {

		for (V v : cfg.vertexSet())
			dominatorNodesMap.put(v, new DominatorNode<V>(v));
	}

	private void depthFirstAnalyze(DominatorNode<V> currentNode) {
		// step 1

		initialize(currentNode);

		for (V w : cfg.getChildren(currentNode.node)) {
			DominatorNode<V> wNode = getDominatorNodeFor(w);
			if (wNode.semiDominator == null) {
				wNode.parent = currentNode;
				depthFirstAnalyze(wNode);
			}
		}
	}

	private void initialize(DominatorNode<V> currentNode) {

		nodeCount++;
		currentNode.n = nodeCount;
		currentNode.semiDominator = currentNode;

		logger.debug("created " + currentNode.toString() + " for "
		        + currentNode.node.toString());

		dominatorIDMap.put(nodeCount, currentNode);
	}

	private void computeSemiDominators() {

		for (int i = nodeCount; i >= 2; i--) {
			DominatorNode<V> w = getDominatorNodeById(i);

			// step 2
			for (V current : cfg.getParents(w.node)) {
				DominatorNode<V> v = getDominatorNodeFor(current);
				DominatorNode<V> u = v.eval();

				if (u.semiDominator.n < w.semiDominator.n)
					w.semiDominator = u.semiDominator;
			}

			w.semiDominator.bucket.add(w);
			w.link(w.parent);

			// step 3
			while (!w.parent.bucket.isEmpty()) {

				DominatorNode<V> v = w.parent.getFromBucket();
				if (!w.parent.bucket.remove(v))
					throw new IllegalStateException("internal error");

				DominatorNode<V> u = v.eval();
				v.immediateDominator = (u.semiDominator.n < v.semiDominator.n ? u
				        : w.parent);
			}
		}
	}

	private void computeImmediateDominators(DominatorNode<V> rootNode) {
		// step 4
		for (int i = 2; i <= nodeCount; i++) {
			DominatorNode<V> w = getDominatorNodeById(i);

			if (w.immediateDominator != w.semiDominator)
				w.immediateDominator = w.immediateDominator.immediateDominator;

			//			logger.debug("iDom for node "+i+" was: "+w.immediateDominator.n);
		}

		rootNode.immediateDominator = null;
	}

	private DominatorNode<V> getDominatorNodeById(int id) {
		DominatorNode<V> r = dominatorIDMap.get(id);
		if (r == null)
			throw new IllegalArgumentException("id unknown to this tree");

		return r;
	}

	private DominatorNode<V> getDominatorNodeFor(V v) {
		DominatorNode<V> r = dominatorNodesMap.get(v);
		if (r == null)
			throw new IllegalStateException(
			        "expect dominatorNodesMap to contain domNodes for all Vs");

		return r;
	}
<<<<<<< HEAD
	
=======

>>>>>>> ed9ce421
	@Override
	public String getName() {
		return "DominatorTree" + graphId;
	}
}<|MERGE_RESOLUTION|>--- conflicted
+++ resolved
@@ -275,11 +275,7 @@
 
 		return r;
 	}
-<<<<<<< HEAD
-	
-=======
-
->>>>>>> ed9ce421
+
 	@Override
 	public String getName() {
 		return "DominatorTree" + graphId;
